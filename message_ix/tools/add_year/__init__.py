# -*- coding: utf-8 -*-
"""
Description:
    This functionality adds new time steps to an existing MESSAGE scenario
    (hereafter "reference scenario"). This is done by creating a new empty
    scenario (hereafter "new scenario") and:
    - Copying all sets from reference scenario and adding new time steps to
    relevant sets (e.g., adding 2025 between 2020 and 2030 in the set "year")
    - Copying all parameters from reference scenario, adding new time steps to
    relevant parameters, calculating missing values for the added time steps.

Sections of this code:
    I. Required python packages are imported and ixmp platform loaded.
    II. Generic utilities for dataframe manipulation
<<<<<<< HEAD
    III. The main class called "addNewYear"
    IV. Submodule "add_year_set" for adding and modifying the sets
    V. Submodule "add_year_par" for copying and modifying each parameter
    VI. The submodule "add_year_par" calls two utility functions ("df_interpolate"
    and "df_interpolate_2D") for calculating missing values.
=======
    III. The main class called "add_year"
    IV. Submodule "add_year_set" for adding and modifying the sets
    V. Submodule "add_year_par" for copying and modifying each parameter
    VI. Submodule "add_year_par" calls two utility functions ("interpolate_1d"
    and "interpolate_2D") for calculating missing values.
>>>>>>> c88c1ad4
    VII. Code for running the script as "main"


Usage:
    This script can be used either:
    A) By running directly from the command line, example:
    ---------------------------------------------------------------------------
    python f_add_year.py --model_ref "MESSAGE_Model" --scen_ref "baseline"
    --years_new "[2015,2025,2035,2045]"
    ---------------------------------------------------------------------------
    (Other input arguments are optional. For more info see Section V below.)

    B) By calling the class "add_year" from other python scripts
"""
# %% I) Importing required packages and loading ixmp platform

import numpy as np
import pandas as pd

# %% II) Required utility functions for dataframe manupulation
# II.A) Utility function for interpolation/extrapolation of two numbers,
# lists or series (x: time steps, y: data points)


def intpol(y1, y2, x1, x2, x):
    if x2 == x1 and y2 != y1:
        print('>>> Warning <<<: No difference between x1 and x2,' +
              'returned empty!!!')
        return []
    elif x2 == x1 and y2 == y1:
        return y1
    else:
        y = y1 + ((y2 - y1) / (x2 - x1)) * (x - x1)
        return y

# II.B) Utility function for slicing a MultiIndex dataframe and
# setting a value to a specific level
# df: dataframe, idx: list of indexes, level: string, locator: list,
# value: integer/string


def slice_df(df, idx, level, locator, value):
    if locator:
        df = df.reset_index().loc[df.reset_index()[level].isin(locator)].copy()
    else:
        df = df.reset_index().copy()
    if value:
        df[level] = value
    return df.set_index(idx)

# II.C) A function for creating a mask for removing extra values from a
# dataframe


def mask_df(df, index, count, value):
    df.loc[index, df.columns > (df.loc[[index]].notnull().cumsum(
        axis=1) == count).idxmax(axis=1).values[0]] = value

# II.D) Function for unifroming the "unit" in different years to prevent
# mistakes in indexing and grouping


def unit_uniform(df):
    column = [x for x in df.columns if x in ['commodity', 'emission']]
    if column:
        com_list = set(df[column[0]])
        for com in com_list:
            df.loc[df[column[0]] == com, 'unit'] = df.loc[
                df[column[0]] == com, 'unit'].mode()[0]
    else:
        df['unit'] = df['unit'].mode()[0]
    return df


<<<<<<< HEAD

def addNewYear(sc_ref, sc_new, years_new, firstyear_new=None,
               lastyear_new=None, macro=False, baseyear_macro=None,
               parameter='all', region='all', rewrite=True, unit_check=True,
               extrapol_neg=None, bound_extend=True):
=======
# %% III) The main function
def add_year(sc_ref, sc_new, years_new, firstyear_new=None, lastyear_new=None,
             macro=False, baseyear_macro=None, parameter='all', region='all',
             rewrite=True, unit_check=True, extrapol_neg=None,
             bound_extend=True):
>>>>>>> c88c1ad4
    ''' This class does the following:
    A. calls function "add_year_set" to add and modify required sets.
    B. calls function "add_year_par" to add new years and modifications
    to each parameter if needed.

    Parameters:
    -----------
        sc_ref : string
            reference scenario (MESSAGE model/scenario instance)
        sc_new : string
            new scenario for adding new years and required modifications
            (MESSAGE model/scenario instance)
        yrs_new : list of integers
            new years to be added
        firstyear_new : integer, default None
            a new first model year for new scenario (optional)
        macro : boolean, default False
            a flag to add new years to macro parameters (True) or not (False)
        baseyear_macro : integer, default None
            a new base year for macro
        parameter: list of strings, default all
            parameters for adding new years
        rewrite: boolean, default True
            a flag to permit rewriting a parameter in new scenario when adding
            new years (True) or not (False)
        check_unit: boolean, default False
            a flag to uniform the units under each commodity (if there is
            inconsistency between units in two model years)
                extrapol_neg: float, default None
            a number to multiply by the data of the previous timestep,
            when extrapolation is negative
        bound_extend: boolean, default True
            a flag to permit the duplication of the data from the previous
            timestep, when there is only one data point for interpolation
            (e.g., permitting the extension of a bound to 2025, when there
            is only one value in 2020)
    '''
    # III.A) Adding sets and required modifications
    years_new = sorted([x for x in years_new if str(x)
                        not in set(sc_ref.set('year'))])
    add_year_set(sc_ref, sc_new, years_new, firstyear_new, lastyear_new,
                 baseyear_macro)
    # -------------------------------------------------------------------------
    # III.B)  Adding parameters and calculating the missing values for the
    # additonal years
    if parameter == 'all':
        par_list = sorted(sc_ref.par_list())
    elif isinstance(parameter, list):
        par_list = parameter
    elif isinstance(parameter, str):
        par_list = [parameter]
    else:
        print('Parameters should be defined in a list of strings or as'
<<<<<<< HEAD
                ' a single string!')
=======
              ' a single string!')
>>>>>>> c88c1ad4

    if 'technical_lifetime' in par_list:
        par_list.insert(0, par_list.pop(par_list.index('technical_lifetime')))

    if region == 'all':
        reg_list = sc_ref.set('node').tolist()
    elif isinstance(region, list):
        reg_list = region
    elif isinstance(region, str):
        reg_list = [region]
    else:
        print('Regions should be defined in a list of strings or as'
<<<<<<< HEAD
                ' a single string!')
=======
              ' a single string!')
>>>>>>> c88c1ad4

    # List of parameters to be ignored (even not copied to the new
    # scenario)
    par_ignore = ['duration_period']
    par_list = [x for x in par_list if x not in par_ignore]

    if not macro:
        par_macro = ['demand_MESSAGE', 'price_MESSAGE', 'cost_MESSAGE',
                     'gdp_calibrate', 'historical_gdp', 'MERtoPPP', 'kgdp',
                     'kpvs', 'depr', 'drate', 'esub', 'lotol', 'p_ref', 'lakl',
                     'prfconst', 'grow', 'aeei', 'aeei_factor', 'gdp_rate']
        par_list = [x for x in par_list if x not in par_macro]

    firstyear = sc_new.set('cat_year', {'type_year': 'firstmodelyear'})['year']
    for parname in par_list:
        # For historical parameters extrapolation permitted (e.g., from
        # 2010 to 2015)
        if 'historical' in parname:
            extrapol = True
            yrs_new = [x for x in years_new if x < int(firstyear)]
<<<<<<< HEAD
        else:
            extrapol = False
            yrs_new = years_new

        if 'bound' in parname:
            bound_ext = bound_extend
        else:
            bound_ext = True

        year_list = [x for x in sc_ref.idx_sets(parname) if 'year' in x]

        if len(year_list) == 2 or parname in ['land_output']:
            # The loop over "node" is only for reducing the size of tables
            for node in reg_list:
                add_year_par(sc_ref, sc_new, yrs_new, parname, [node],
                       extrapol, rewrite, unit_check, extrapol_neg, bound_ext)
        else:
            add_year_par(sc_ref, sc_new, yrs_new, parname, reg_list,
                       extrapol, rewrite, unit_check, extrapol_neg, bound_ext)

    sc_new.set_as_default()
    print('> All required parameters were successfully ' +
          'added to the new scenario.')

# %% Submodules needed for running the main function
#   IV) Adding new years to sets
def add_year_set(sc_ref, sc_new, years_new, firstyear_new=None, lastyear_new=None,
                 baseyear_macro=None):
    '''
    Description:
        Adding required sets and relevant modifications:
        This function adds additional years to an existing scenario,
        by starting to make a new scenario from scratch.
        After modification of the year-related sets, this function copeis
        all other sets from the "reference" scenario
        to the "new" scenario.

    Input arguments:
        Please see the description for the input arguments under the main
        function "addNewYear"

    Usage:
        This module is called by function "addNewYear"
    '''
#   IV.A) Treatment of the additional years in the year-related sets

    # A.1. Set - year
    yrs_old = list(map(int, sc_ref.set('year')))
    horizon_new = sorted(yrs_old + years_new)
    sc_new.add_set('year', [str(yr) for yr in horizon_new])

    # A.2. Set _ type_year
    yr_typ = sc_ref.set('type_year').tolist()
    sc_new.add_set('type_year', sorted(yr_typ + [str(yr) for yr in years_new]))

    # A.3. Set _ cat_year
    yr_cat = sc_ref.set('cat_year')

    # A.4. Changing the first year if needed
    if firstyear_new:
        yr_cat.loc[yr_cat['type_year'] ==
                   'firstmodelyear', 'year'] = firstyear_new
    if lastyear_new:
        yr_cat.loc[yr_cat['type_year'] ==
                   'lastmodelyear', 'year'] = lastyear_new

    # A.5. Changing the base year and initialization year of macro if a new
    # year specified
    if not yr_cat.loc[yr_cat['type_year'] ==
                      'baseyear_macro', 'year'].empty and baseyear_macro:
        yr_cat.loc[yr_cat['type_year'] ==
                   'baseyear_macro', 'year'] = baseyear_macro
    if not yr_cat.loc[yr_cat['type_year'] ==
                      'initializeyear_macro', 'year'].empty and baseyear_macro:
        yr_cat.loc[yr_cat['type_year'] ==
                   'initializeyear_macro', 'year'] = baseyear_macro

    yr_pair = []
    for yr in years_new:
        yr_pair.append([yr, yr])
        yr_pair.append(['cumulative', yr])

    yr_cat = yr_cat.append(pd.DataFrame(yr_pair,
                                        columns=['type_year', 'year']),
                                        ignore_index=True
                                        ).sort_values('year'
                                                      ).reset_index(drop=True)

    # A.6. Changing the cumulative years based on the new first model year
    firstyear_new = int(yr_cat.loc[yr_cat['type_year'] == 'firstmodelyear',
                                   'year'])
    yr_cat = yr_cat.drop(yr_cat.loc[(yr_cat['type_year'] == 'cumulative') & (
                                     yr_cat['year'] < firstyear_new)].index)
    sc_new.add_set('cat_year', yr_cat)

    # IV.B) Copying all other sets
    set_list = [s for s in sc_ref.set_list() if 'year' not in s]
    # Sets with one index set
    index_list = [x for x in set_list if not isinstance(sc_ref.set(x),
                                                        pd.DataFrame)]
    for set_name in index_list:
        if set_name not in sc_new.set_list():
            sc_new.init_set(set_name, idx_sets=None, idx_names=None)
        sc_new.add_set(set_name, sc_ref.set(set_name).tolist())

    # The rest of the sets

    for set_name in [x for x in set_list if x not in index_list]:
        new_set = [x for x in sc_ref.idx_sets(set_name
                                              ) if x not in sc_ref.set_list()]
        if set_name not in sc_new.set_list() and not new_set:
            sc_new.init_set(set_name,
                            idx_sets=sc_ref.idx_sets(set_name).tolist(),
                            idx_names=sc_ref.idx_names(set_name).tolist())
        sc_new.add_set(set_name, sc_ref.set(set_name))

    sc_new.commit('sets added!')
    print('> All the sets updated and added to the new scenario.')

# %% V) Adding new years to parameters

def add_year_par(sc_ref, sc_new, yrs_new, parname, region_list,
                 extrapolate=False, rewrite=True, unit_check=True,
                 extrapol_neg=None, bound_extend=True):
    ''' Adding required parameters and relevant modifications:
    Description:
        This function adds additional years to a parameter.
        The value of the parameter for additional years is calculated
        mainly by interpolating and extrapolating of data from existing
        years.

    Input arguments:
        Please see the description for the input arguments under the
        main function "addNewYear"

    Usage:
        This module is called by function "addNewYear"
    '''

#  V.A) Initialization and checks

    par_list_new = sc_new.par_list().tolist()
    idx_names = sc_ref.idx_names(parname)
    horizon = sorted([int(x) for x in list(set(sc_ref.set('year')))])
    node_col = [
        x for x in idx_names if x in [
            'node',
            'node_loc',
            'node_rel']]

    if parname not in par_list_new:
        sc_new.check_out()
        sc_new.init_par(
            parname,
            idx_sets=sc_ref.idx_sets(parname).tolist(),
            idx_names=sc_ref.idx_names(parname).tolist())
        sc_new.commit('New parameter initiated!')

    if node_col:
        par_old = sc_ref.par(parname, {node_col[0]: region_list})
        par_new = sc_new.par(parname, {node_col[0]: region_list})
        sort_order = [
            node_col[0],
            'technology',
            'commodity',
            'year_vtg',
            'year_act']
        nodes = par_old[node_col[0]].unique().tolist()
    else:
        par_old = sc_ref.par(parname)
        par_new = sc_new.par(parname)
        sort_order = ['technology', 'commodity', 'year_vtg', 'year_act']
        nodes = ['N/A']

    if not par_new.empty and not rewrite:
        print(
              '> Parameter "' + parname + '" already has data '
              'in new scenario and left unchanged for node/s: {}.'.format(
                region_list))
        return
    if par_old.empty:
        print(
            '> Parameter "' + parname + '" is empty in reference scenario '
            'for node/s: {}!'.format(region_list))
        return

    # Sorting the data to make it ready for dataframe manupulation
    sort_order = [x for x in sort_order if x in idx_names]
    if sort_order:
        par_old = par_old.sort_values(sort_order).reset_index(drop=True)

    sc_new.check_out()
    if not par_new.empty and rewrite:
        print(
            '> Parameter "' + parname + '" is being removed from new '
            'scenario to be updated for node/s in {}...'.format(nodes))
        sc_new.remove_par(parname, par_new)

    col_list = sc_ref.idx_names(parname).tolist()
    year_list = [
        c for c in col_list if c in [
            'year',
            'year_vtg',
            'year_act',
            'year_rel']]

    # A uniform "unit" for values in different years to prevent mistakes in
    # indexing and grouping
    if 'unit' in col_list and unit_check:
        par_old = unit_uniform(par_old)
# --------------------------------------------------------------------------------------------------------
#  V.B) Treatment of the new years in the specified parameter based on
# the time-related dimension of that parameter
#  V.B.1) Parameters with no time component
    if len(year_list) == 0:
        sc_new.add_par(parname, par_old)
        sc_new.commit(parname)
        print(
            '> Parameter "' + parname + '" just copied to new scenario '
            'since has no time-related entries.')

#  V.B.2) Parameters with one dimension related to time
    elif len(year_list) == 1:
        year_col = year_list[0]
        df = par_old.copy()
        df_y = self.df_interpolate(
            df,
            yrs_new,
            horizon,
            year_col,
            'value',
            extrapolate=extrapolate,
            extrapol_neg=extrapol_neg,
            bound_extend=bound_extend)
        sc_new.add_par(parname, df_y)
        sc_new.commit(' ')
        print(
            '> Parameter "' + parname + '" copied and new years '
            'added for node/s: "{}".'.format(nodes))

# V.B.3) Parameters with two dimensions related to time (such as
# 'input','output', etc.)
    elif len(year_list) == 2:
        year_col = 'year_act'
        node_col = 'node_loc'
        year_ref = [x for x in year_list if x != year_col][0]

        year_diff = [x for x in horizon[1:-
                                        1] if horizon[
                                                horizon.index(x) + 1] -
                     horizon[horizon.index(x)] > horizon[
                             horizon.index(x)] - horizon[
                                     horizon.index(x) - 1]]
        print(
            '> Parameter "{}" is being added for node/s "{}"...'.format(
                    parname,
                    nodes))

        # Flagging technologies that have lifetime for adding new timesteps
        firstyear_new = int(
            sc_new.set(
                'cat_year', {
                    'type_year': 'firstmodelyear'})['year'])
        min_step = min(np.diff(
            sorted([int(x) for x in set(sc_new.set('year')) if int(
                    x) > firstyear_new])))
        par_tec = sc_new.par(
            'technical_lifetime', {
                'node_loc': nodes})
=======
        else:
            extrapol = False
            yrs_new = years_new

        if 'bound' in parname:
            bound_ext = bound_extend
        else:
            bound_ext = True

        year_list = [x for x in sc_ref.idx_sets(parname) if 'year' in x]

        if len(year_list) == 2 or parname in ['land_output']:
            # The loop over "node" is only for reducing the size of tables
            for node in reg_list:
                add_year_par(sc_ref, sc_new, yrs_new, parname, [node],
                             extrapol, rewrite, unit_check, extrapol_neg,
                             bound_ext)
        else:
            add_year_par(sc_ref, sc_new, yrs_new, parname, reg_list,
                         extrapol, rewrite, unit_check, extrapol_neg,
                         bound_ext)

    sc_new.set_as_default()
    print('> All required parameters were successfully ' +
          'added to the new scenario.')


# %% Submodules needed for running the main function
#   IV) Adding new years to sets
def add_year_set(sc_ref, sc_new, years_new, firstyear_new=None,
                 lastyear_new=None, baseyear_macro=None):
    '''
    Description:
        Adding required sets and relevant modifications:
        This function adds additional years to an existing scenario,
        by starting to make a new scenario from scratch.
        After modification of the year-related sets, this function copeis
        all other sets from the "reference" scenario
        to the "new" scenario.

    Input arguments:
        Please see the description for the input arguments under the main
        function "add_year"

    Usage:
        This module is called by function "add_year"
    '''
#   IV.A) Treatment of the additional years in the year-related sets

    # A.1. Set - year
    yrs_old = list(map(int, sc_ref.set('year')))
    horizon_new = sorted(yrs_old + years_new)
    sc_new.add_set('year', [str(yr) for yr in horizon_new])

    # A.2. Set _ type_year
    yr_typ = sc_ref.set('type_year').tolist()
    sc_new.add_set('type_year', sorted(yr_typ + [str(yr) for yr in years_new]))

    # A.3. Set _ cat_year
    yr_cat = sc_ref.set('cat_year')

    # A.4. Changing the first year if needed
    if firstyear_new:
        yr_cat.loc[yr_cat['type_year'] ==
                   'firstmodelyear', 'year'] = firstyear_new
    if lastyear_new:
        yr_cat.loc[yr_cat['type_year'] ==
                   'lastmodelyear', 'year'] = lastyear_new

    # A.5. Changing the base year and initialization year of macro if a new
    # year specified
    if not yr_cat.loc[yr_cat['type_year'] ==
                      'baseyear_macro', 'year'].empty and baseyear_macro:
        yr_cat.loc[yr_cat['type_year'] ==
                   'baseyear_macro', 'year'] = baseyear_macro
    if not yr_cat.loc[yr_cat['type_year'] ==
                      'initializeyear_macro', 'year'].empty and baseyear_macro:
        yr_cat.loc[yr_cat['type_year'] ==
                   'initializeyear_macro', 'year'] = baseyear_macro

    yr_pair = []
    for yr in years_new:
        yr_pair.append([yr, yr])
        yr_pair.append(['cumulative', yr])

    yr_cat = yr_cat.append(pd.DataFrame(yr_pair,
                                        columns=['type_year', 'year']),
                           ignore_index=True
                           ).sort_values('year').reset_index(drop=True)

    # A.6. Changing the cumulative years based on the new first model year
    firstyear_new = int(yr_cat.loc[yr_cat['type_year'] == 'firstmodelyear',
                                   'year'])
    yr_cat = yr_cat.drop(yr_cat.loc[(yr_cat['type_year'] == 'cumulative'
                                     ) & (yr_cat['year'] < firstyear_new)
                                    ].index)
    sc_new.add_set('cat_year', yr_cat)

    # IV.B) Copying all other sets
    set_list = [s for s in sc_ref.set_list() if 'year' not in s]
    # Sets with one index set
    index_list = [x for x in set_list if not isinstance(sc_ref.set(x),
                                                        pd.DataFrame)]
    for set_name in index_list:
        if set_name not in sc_new.set_list():
            sc_new.init_set(set_name, idx_sets=None, idx_names=None)
        sc_new.add_set(set_name, sc_ref.set(set_name).tolist())

    # The rest of the sets

    for set_name in [x for x in set_list if x not in index_list]:
        new_set = [x for x in sc_ref.idx_sets(set_name
                                              ) if x not in sc_ref.set_list()]
        if set_name not in sc_new.set_list() and not new_set:
            sc_new.init_set(set_name,
                            idx_sets=sc_ref.idx_sets(set_name).tolist(),
                            idx_names=sc_ref.idx_names(set_name).tolist())
        sc_new.add_set(set_name, sc_ref.set(set_name))

    sc_new.commit('sets added!')
    print('> All the sets updated and added to the new scenario.')


# %% V) Adding new years to parameters
def add_year_par(sc_ref, sc_new, yrs_new, parname, region_list,
                 extrapolate=False, rewrite=True, unit_check=True,
                 extrapol_neg=None, bound_extend=True):
    ''' Adding required parameters and relevant modifications:
    Description:
        This function adds additional years to a parameter.
        The value of the parameter for additional years is calculated
        mainly by interpolating and extrapolating of data from existing
        years.

    Input arguments:
        Please see the description for the input arguments under the
        main function "add_year"

    Usage:
        This module is called by function "add_year"
    '''

#  V.A) Initialization and checks

    par_list_new = sc_new.par_list().tolist()
    idx_names = sc_ref.idx_names(parname)
    horizon = sorted([int(x) for x in list(set(sc_ref.set('year')))])
    node_col = [x for x in idx_names if x in ['node', 'node_loc', 'node_rel']]

    if parname not in par_list_new:
        sc_new.check_out()
        sc_new.init_par(parname, idx_sets=sc_ref.idx_sets(parname).tolist(),
                        idx_names=sc_ref.idx_names(parname).tolist())
        sc_new.commit('New parameter initiated!')

    if node_col:
        par_old = sc_ref.par(parname, {node_col[0]: region_list})
        par_new = sc_new.par(parname, {node_col[0]: region_list})
        sort_order = [node_col[0], 'technology', 'commodity', 'year_vtg',
                      'year_act']
        nodes = par_old[node_col[0]].unique().tolist()
    else:
        par_old = sc_ref.par(parname)
        par_new = sc_new.par(parname)
        sort_order = ['technology', 'commodity', 'year_vtg', 'year_act']
        nodes = ['N/A']

    if not par_new.empty and not rewrite:
        print('> Parameter "' + parname + '" already has data in new scenario'
              ' and left unchanged for node/s: {}.'.format(region_list))
        return
    if par_old.empty:
        print('> Parameter "' + parname + '" is empty in reference scenario'
              ' for node/s: {}!'.format(region_list))
        return

    # Sorting the data to make it ready for dataframe manupulation
    sort_order = [x for x in sort_order if x in idx_names]
    if sort_order:
        par_old = par_old.sort_values(sort_order).reset_index(drop=True)

    sc_new.check_out()
    if not par_new.empty and rewrite:
        print('> Parameter "' + parname + '" is being removed from new'
              ' scenario to be updated for node/s in {}...'.format(nodes))
        sc_new.remove_par(parname, par_new)

    col_list = sc_ref.idx_names(parname).tolist()
    year_list = [c for c in col_list if c in ['year', 'year_vtg', 'year_act',
                                              'year_rel']]

    # A uniform "unit" for values in different years to prevent mistakes in
    # indexing and grouping
    if 'unit' in col_list and unit_check:
        par_old = unit_uniform(par_old)
#   ---------------------------------------------------------------------------
#   V.B) Adding new years to a parameter based on time-related indexes
#   V.B.1) Parameters with no time index
    if len(year_list) == 0:
        sc_new.add_par(parname, par_old)
        sc_new.commit(parname)
        print('> Parameter "' + parname + '" just copied to new scenario '
              'since has no time-related entries.')

#   V.B.2) Parameters with one index related to time
    elif len(year_list) == 1:
        year_col = year_list[0]
        df = par_old.copy()
        df_y = interpolate_1d(df, yrs_new, horizon, year_col, 'value',
                              extrapolate, extrapol_neg, bound_extend)
        sc_new.add_par(parname, df_y)
        sc_new.commit(' ')
        print('> Parameter "{}" copied and new years'
              ' added for node/s: "{}".'.format(parname, nodes))

#   V.B.3) Parameters with two indexes related to time (such as 'input')
    elif len(year_list) == 2:
        year_col = 'year_act'
        node_col = 'node_loc'
        year_ref = [x for x in year_list if x != year_col][0]

        def f(x, i):
            return x[i + 1] - x[i] > x[i] - x[i - 1]

        year_diff = [x for x in horizon[1:-1] if f(horizon, horizon.index(x))]
        print('> Parameter "{}" is being added for node/s'
              ' "{}"...'.format(parname, nodes))

        # Flagging technologies that have lifetime for adding new timesteps
        firstyear_new = sc_new.set('cat_year',
                                   {'type_year': 'firstmodelyear'})['year']
        yr_list = [int(x) for x in set(sc_new.set('year')
                                       ) if int(x) > int(firstyear_new)]
        min_step = min(np.diff(sorted(yr_list)))
        par_tec = sc_new.par('technical_lifetime', {'node_loc': nodes})
>>>>>>> c88c1ad4
        # Technologies with lifetime bigger than minimum time interval
        par_tec = par_tec.loc[par_tec['value'] > min_step]
        df = par_old.copy()

        if parname == 'relation_activity':
            tec_list = []
        else:
<<<<<<< HEAD
            tec_list = [t for t in list(set(df[
                    'technology'])) if t in list(set(par_tec[
                            'technology']))]

        df_y = self.df_interpolate_2d(
            df,
            yrs_new,
            horizon,
            year_ref,
            year_col,
            tec_list,
            par_tec,
            value_col='value',
            extrapolate=extrapolate,
            extrapol_neg=extrapol_neg,
            year_diff=year_diff)
        sc_new.add_par(parname, df_y)
        sc_new.commit(parname)
        print(
            '> Parameter "' + parname + '" copied and new years added '
            'for node/s: "{}".'.format(nodes))

# %% VI) Required functions
# VI.A) A function to add new years to a datafarme by interpolation and
# (extrapolation if needed)

def df_interpolate(
        self,
        df,
        yrs_new,
        horizon,
        year_col,
        value_col='value',
        extrapolate=False,
        extrapol_neg=None,
        bound_extend=True):
=======
            tec_list = [t for t in (set(df['technology'])
                                    ) if t in list(set(par_tec['technology']))]

        df_y = interpolate_2d(df, yrs_new, horizon, year_ref, year_col,
                              tec_list, par_tec, 'value', extrapolate,
                              extrapol_neg, year_diff)
        sc_new.add_par(parname, df_y)
        sc_new.commit(parname)
        print('> Parameter "{}" copied and new years added'
              ' for node/s: "{}".'.format(parname, nodes))


# %% VI) Required functions
def interpolate_1d(df, yrs_new, horizon, year_col, value_col='value',
                   extrapolate=False, extrapol_neg=None, bound_extend=True):
>>>>>>> c88c1ad4
    '''
    Description:
        This function receives a parameter data as a dataframe, and adds
        new data for the additonal years by interpolation and
        extrapolation.

    Input arguments:
        df_par (dataframe): the dataframe of the parameter to which new
            years to be added
        yrs_new (list of integers): new years to be added
        horizon (list of integers): the horizon of the reference scenario
        year_col (string): the header of the column to which the new years
            should be added, for example, "year_act"
        value_col (string): the header of the column containing values
        extrapolate: if True, the extrapolation is allowed when a new year
            is outside the parameter years
        extrapol_neg: if True, negative values obtained by extrapolation
            are allowed.
<<<<<<< HEAD

    Usage:
        This function is called by function "add_year_par"
=======
        bound_extend: if True, allows extrapolation of bounds for new years
>>>>>>> c88c1ad4
    '''
    horizon_new = sorted(horizon + yrs_new)
    idx = [x for x in df.columns if x not in [year_col, value_col]]
    if not df.empty:
        df2 = df.pivot_table(index=idx, columns=year_col, values=value_col)

        # To sort the new years smaller than the first year for
        # extrapolation (e.g. 2025 values are calculated first; then
        # values of 2015 based on 2020 and 2025)
<<<<<<< HEAD
        year_before = sorted(
            [x for x in yrs_new if x < min(df2.columns)], reverse=True)
=======
        year_before = sorted([x for x in yrs_new if x < min(df2.columns
                                                            )], reverse=True)
>>>>>>> c88c1ad4
        if year_before and extrapolate:
            for y in year_before:
                yrs_new.insert(len(yrs_new), yrs_new.pop(yrs_new.index(y)))

        for yr in yrs_new:
            if yr > max(horizon):
                extrapol = True
            else:
                extrapol = extrapolate

<<<<<<< HEAD
            # a) If this new year is after the current range of modeled
            # years, do extrapolation
            if extrapol:
                if yr == horizon_new[horizon_new.index(
                        max(df2.columns)) + 1]:
                    year_pre = max([x for x in df2.columns if x < yr])

                    if len([x for x in df2.columns if x < yr]) >= 2:
                        year_pp = max(
                            [x for x in df2.columns if x < year_pre])

=======
            # a) If this new year greater than modeled years, do extrapolation
            if extrapol:
                if yr == horizon_new[horizon_new.index(max(df2.columns)) + 1]:
                    year_pre = max([x for x in df2.columns if x < yr])

                    if len([x for x in df2.columns if x < yr]) >= 2:
                        year_pp = max([x for x in df2.columns if x < year_pre])
>>>>>>> c88c1ad4
                        df2[yr] = intpol(df2[year_pre], df2[year_pp],
                                         year_pre, year_pp, yr)

                        if bound_extend:
                            df2[yr] = df2[yr].fillna(df2[year_pre])

                        df2[yr][np.isinf(df2[year_pre])] = df2[year_pre]
<<<<<<< HEAD
                        if extrapol_neg and not df2[yr].loc[(
                                df2[yr] < 0) & (df2[year_pre] >= 0)].empty:
                            df2.loc[(df2[yr] < 0) & (df2[year_pre] >= 0),
                                    yr] = df2.loc[(df2[yr] < 0) & (df2[
                                            year_pre] >= 0),
                                            year_pre] * extrapol_neg
                    else:
                        df2[yr] = df2[year_pre]

            # b) If this new year is before the current range of modeled
            # years, do extrapolation
=======
                        if not df2[yr].loc[(df2[yr] < 0) & (df2[year_pre] >= 0)
                                           ].empty and extrapol_neg:
                            df2.loc[(df2[yr] < 0) & (df2[year_pre] >= 0),
                                    yr] = df2.loc[(df2[yr] < 0
                                                   ) & (df2[year_pre] >= 0),
                                                  year_pre] * extrapol_neg
                    else:
                        df2[yr] = df2[year_pre]

            # b) If the new year is smaller than modeled years, extrapolate
>>>>>>> c88c1ad4
            elif yr < min(df2.columns) and extrapol:
                year_next = min([x for x in df2.columns if x > yr])

                if len([x for x in df2.columns if x > yr]) >= 2:
                    year_nn = horizon[horizon.index(yr) + 2]
<<<<<<< HEAD
                    df2[yr] = intpol(
                        df2[year_next], df2[year_nn],
                        year_next, year_nn, yr)
                    df2[yr][np.isinf(df2[year_next])] = df2[year_next]
                    if extrapol_neg and not df2[yr].loc[(
                            df2[yr] < 0) & (df2[year_next] >= 0)].empty:
                        df2.loc[(df2[yr] < 0) &
                                (df2[year_next] >= 0),
                                yr] = df2.loc[(df2[yr] < 0) & (
                                        df2[year_next] >= 0),
                                        year_next] * extrapol_neg
=======
                    df2[yr] = intpol(df2[year_next], df2[year_nn],
                                     year_next, year_nn, yr)
                    df2[yr][np.isinf(df2[year_next])] = df2[year_next]
                    if not df2[yr].loc[(df2[yr] < 0) & (df2[year_next] >= 0)
                                       ].empty and extrapol_neg:
                        df2.loc[(df2[yr] < 0) & (df2[year_next] >= 0), yr
                                ] = df2.loc[(df2[yr] < 0
                                             ) & (df2[year_next] >= 0),
                                            year_next] * extrapol_neg
>>>>>>> c88c1ad4

                elif bound_extend:
                    df2[yr] = df2[year_next]

            # c) Otherise, do intrapolation
            elif yr > min(df2.columns) and yr < max(df2.columns):
                year_pre = max([x for x in df2.columns if x < yr])
                year_next = min([x for x in df2.columns if x > yr])
<<<<<<< HEAD
                df2[yr] = intpol(
                    df2[year_pre], df2[year_next], year_pre, year_next, yr)
=======
                df2[yr] = intpol(df2[year_pre], df2[year_next],
                                 year_pre, year_next, yr)
>>>>>>> c88c1ad4

                # Extrapolate for new years if the value exists for the
                # previous year but not for the next years
                # TODO: here is the place that should be changed if the
<<<<<<< HEAD
                # new year should go the time step before the existing one
                if [x for x in df2.columns if x < year_pre]:
                    year_pp = max([x for x in df2.columns if x < year_pre])
                    df2[yr] = df2[yr].fillna(
                        intpol(
                            df2[year_pre],
                            df2[year_pp],
                            year_pre,
                            year_pp,
                            yr))
                    if extrapol_neg and not df2[yr].loc[(
                            df2[yr] < 0) & (df2[year_pre] >= 0)].empty:
                        df2.loc[(df2[yr] < 0) & (df2[year_pre] >= 0),
                                yr] = df2.loc[(df2[yr] < 0) & (
                                        df2[year_pre] >= 0),
                                        year_pre] * extrapol_neg
=======
                # new year should go to the time step before the existing one
                if [x for x in df2.columns if x < year_pre]:
                    year_pp = max([x for x in df2.columns if x < year_pre])
                    df2[yr] = df2[yr].fillna(intpol(df2[year_pre],
                                                    df2[year_pp], year_pre,
                                                    year_pp, yr))
                    if not df2[yr].loc[(df2[yr] < 0) & (df2[year_pre] >= 0)
                                       ].empty and extrapol_neg:
                        df2.loc[(df2[yr] < 0) & (df2[year_pre] >= 0), yr
                                ] = df2.loc[(df2[yr] < 0
                                             ) & (df2[year_pre] >= 0),
                                            year_pre] * extrapol_neg
>>>>>>> c88c1ad4

                if bound_extend:
                    df2[yr] = df2[yr].fillna(df2[year_pre])
                df2[yr][np.isinf(df2[year_pre])] = df2[year_pre]
<<<<<<< HEAD

        df2 = pd.melt(
            df2.reset_index(),
            id_vars=idx,
            value_vars=[
                x for x in df2.columns if x not in idx],
            var_name=year_col,
            value_name=value_col).dropna(
            subset=[value_col]).reset_index(
            drop=True)
        df2 = df2.sort_values(idx).reset_index(drop=True)
    else:
        print(
            '+++ WARNING: The submitted dataframe is empty, so returned' +
            'empty results!!! +++')
        df2 = df
    return df2

# %% VI.B) A function to interpolate the data for new time steps in
# parameters with two dimensions related to time

def df_interpolate_2d(
        self,
        df,
        yrs_new,
        horizon,
        year_ref,
        year_col,
        tec_list,
        par_tec,
        value_col='value',
        extrapolate=False,
        extrapol_neg=None,
        year_diff=None):
    '''
    Description:
        This function receives a dataframe that has 2 time-related columns
        (e.g., "input" or "relation_activity"), and adds new data for the
        additonal years in both time-related columns by interpolation
        and extrapolation.

    Input arguments:
        df (dataframe): the parameter to which new years to be added
        yrs_new (list of integers): new years to be added
        horizon (list of integers): the horizon of the reference scenario
        year_ref (string): the header of the first column to which the new
            years should be added, for example, "year_vtg"
        year_col (string): the header of the second column to which the
            new years should be added, for example, "year_act"
        value_col (string): the header of the column containing values
        extrapolate: if True, the extrapolation is allowed when a new year
            is outside the parameter years
        extrapol_neg: if True, negative values obtained by extrapolation
            are allowed.

    Usage:
        This utility is called by function "add_year_par"
    '''
    def f_index(df1, df2): return df1.loc[df1.index.isin(
        df2.index)]     # For checking the index of two dataframes

    idx = [x for x in df.columns if x not in [year_col, value_col]]
    if df.empty:
        return df
        print(
            '+++ WARNING: The submitted dataframe is empty, so' +
            'returned empty results!!! +++')

    df_tec = df.loc[df['technology'].isin(tec_list)]
    df2 = df.pivot_table(index=idx, columns=year_col, values='value')
    df2_tec = df_tec.pivot_table(
        index=idx, columns=year_col, values='value')

    # ------------------------------------------------------------------------------
    # First, changing the time interval for the transition period
    # (e.g., year 2010 in old R11 model transits from 5 year to 10 year)
    horizon_new = sorted(horizon +
                         [x for x in yrs_new if x not in horizon])
    yr_diff_new = [x for x in horizon_new[1:-
                                          1] if horizon_new[
                                                  horizon_new.index(x) +
                                                  1] -
                   horizon_new[horizon_new.index(x)] > horizon_new[
                           horizon_new.index(x)] - horizon_new[
                                   horizon_new.index(x) - 1]]

    if year_diff and tec_list:
        if isinstance(year_diff, list):
            year_diff = year_diff[0]

        # Removing data from old transition year
        if not yr_diff_new or year_diff not in yr_diff_new:
            year_next = [x for x in df2.columns if x > year_diff][0]

            df_pre = slice_df(
                df2_tec, idx, year_ref, [year_diff], year_diff)
            df_next = slice_df(
                df2_tec, idx, year_ref, [year_next], year_diff)
            df_count = pd.DataFrame({
                    'c_pre': df_pre.count(axis=1),
                    'c_next': df_next.loc[df_next.index.isin(
                              df_pre.index)].count(axis=1)},
                                            index=df_pre.index)
            df_y = df_count.loc[df_count['c_pre'] == df_count[
                                         'c_next'] + 1]

            for i in df_y.index:
                df2.loc[i, df2.columns > (df2.loc[[i]].notnull().cumsum(
                    axis=1) == df_count[
                         'c_next'][i]).idxmax(axis=1).values[0]] = np.nan

    # Generating duration_period_sum matrix for masking
    df_dur = pd.DataFrame(index=horizon_new[:-1], columns=horizon_new[1:])
    for i in df_dur.index:
        for j in [x for x in df_dur.columns if x > i]:
            df_dur.loc[i, j] = j - i

    # Adding data for new transition year
    if yr_diff_new and tec_list and year_diff not in yr_diff_new:
        yrs = [x for x in horizon if x <= yr_diff_new[0]]
        year_next = min([x for x in df2.columns if x > yr_diff_new[0]])
        df_yrs = slice_df(df2_tec, idx, year_ref, yrs, [])
        if yr_diff_new[0] in df2.columns:
            df_yrs = df_yrs.loc[~pd.isna(df_yrs[yr_diff_new[0]]), :]
            df_yrs = df_yrs.append(
                            slice_df(
                                df2_tec,
                                idx,
                                year_ref,
                                [year_next],
                                []),
                            ignore_index=False).reset_index(
                                ).sort_values(idx).set_index(idx)

        for yr in sorted(
                [x for x in list(set(df_yrs.reset_index(
                        )[year_ref])) if x < year_next]):
            yr_next = min([x for x in horizon_new if x > yr])
            d = slice_df(df_yrs, idx, year_ref, [yr], [])
            d_n = slice_df(df_yrs, idx, year_ref, [yr_next], yr)

            if d_n[year_next].loc[~pd.isna(d_n[year_next])].empty:
                if [x for x in horizon_new if x > yr_next]:
                    yr_nn = min([x for x in horizon_new if x > yr_next])
                else:
                    yr_nn = yr_next
                d_n = slice_df(df_yrs, idx, year_ref, [yr_nn], yr)
            d_n = d_n.loc[d_n.index.isin(d.index), :]
            d = d.loc[d.index.isin(d_n.index), :]
            d[d.isnull() & d_n.notnull()] = d_n
            df2.loc[df2.index.isin(d.index), :] = d

        df_dur.loc[df_dur.index <= yr_diff_new[0],
                   df_dur.columns >= year_next] = df_dur.loc[
            df_dur.index <= yr_diff_new[0],
            df_dur.columns >= year_next] - (
            yr_diff_new[0] - horizon_new[horizon_new.index(
                                                     yr_diff_new[0]) - 1])
    # --------------------------------------------------------------------------
    # Second, adding year_act of new years when year_vtg is in the existing
    # years
    for yr in yrs_new:
        if yr > max(horizon):
            extrapol = True
        else:
            extrapol = extrapolate

        # a) If this new year is greater than the current range of modeled
        # years, do extrapolation
        if yr > horizon_new[horizon_new.index(
                max(df2.columns))] and extrapol:
            year_pre = max([x for x in df2.columns if x < yr])
            year_pp = max([x for x in df2.columns if x < year_pre])

            df2[yr] = intpol(
                df2[year_pre],
                df2[year_pp],
                year_pre,
                year_pp,
                yr)
            df2[yr][np.isinf(df2[year_pre].shift(+1))
                    ] = df2[year_pre].shift(+1)
            df2[yr] = df2[yr].fillna(df2[year_pre])

            if yr - horizon_new[horizon_new.index(yr) - 1] >= horizon_new[
                    horizon_new.index(yr) - 1] - horizon_new[
                            horizon_new.index(yr) - 2]:

                df2[yr].loc[(pd.isna(df2[year_pre].shift(+1))) & (
                    ~pd.isna(df2[year_pp].shift(+1)))] = np.nan
            if extrapol_neg and not df2[yr].loc[(df2[yr] < 0) & (
                    df2[year_pre].shift(+1) >= 0)].empty:
                df2.loc[(df2[yr] < 0) & (df2[year_pre].shift(+1) >= 0),
                        yr] = df2.loc[(df2[yr] < 0) & (
                                df2[year_pre].shift(+1) >= 0),
                                      year_pre] * extrapol_neg

        # b) Otherise, do intrapolation
        elif yr > min(df2.columns) and yr < max(df2.columns):
            year_pre = max([x for x in df2.columns if x < yr])
            year_next = min([x for x in df2.columns if x > yr])

            df2[yr] = intpol(
                df2[year_pre],
                df2[year_next],
                year_pre,
                year_next,
                yr)
            df2_t = df2.loc[df2_tec.index, :].copy()

            # This part calculates the missing value if only the previous
            # timestep has a value (and not the next)
            if tec_list:
                df2_t[yr].loc[(pd.isna(df2_t[yr])) & (~pd.isna(df2_t[
                        year_pre]))] = intpol(
                    df2_t[year_pre],
                    df2_t[year_next].shift(-1),
                    year_pre, year_next, yr)

                # Treating technologies with phase-out in model years
                if [x for x in df2.columns if x < year_pre]:
                    year_pp = max([x for x in df2.columns if x < year_pre])
                    df2_t[yr].loc[(pd.isna(df2_t[yr])) & (
                                   pd.isna(df2_t[year_pre].shift(-1))) & (
                                   ~pd.isna(df2_t[year_pre]))] = intpol(
                                        df2_t[year_pre],
                                        df2_t[year_pp],
                                        year_pre, year_pp, yr)

                    if extrapol_neg and not df2_t[yr].loc[(
                            df2_t[yr] < 0) & (df2_t[year_pre] >= 0)].empty:
                        df2_t.loc[(df2_t[yr] < 0) & (df2_t[year_pre] >= 0),
                                  yr] = df2_t.loc[(df2_t[yr] < 0) & (
                                                  df2_t[year_pre] >= 0),
                                                  year_pre] * extrapol_neg
                df2.loc[df2_tec.index, :] = df2_t
            df2[yr][np.isinf(df2[year_pre])] = df2[year_pre]
        df2 = df2.reindex(sorted(df2.columns), axis=1)
    # --------------------------------------------------------------------------
    # Third, adding year_vtg of new years and their respective year_act for
    # both existing and new years
    for yr in yrs_new:
        # a) If this new year is after the current range of modeled years,
        # do extrapolation
        if yr > max(horizon):
            year_pre = horizon_new[horizon_new.index(yr) - 1]
            year_pp = horizon_new[horizon_new.index(yr) - 2]
            df_pre = slice_df(df2, idx, year_ref, [year_pre], yr)
            df_pp = slice_df(df2, idx, year_ref, [year_pp], yr)
            df_yr = intpol(
                df_pre,
                f_index(
                    df_pp,
                    df_pre),
                year_pre,
                year_pp,
                yr)
            df_yr[np.isinf(df_pre)] = df_pre

            # For those technolofies with one value for each year
            df_yr.loc[pd.isna(df_yr[yr])] = intpol(
                df_pre, df_pp.shift(+1, axis=1),
                year_pre, year_pp, yr).shift(+1, axis=1)
            df_yr[pd.isna(df_yr)] = df_pre

            if extrapol_neg:
                df_yr[(df_yr < 0) & (df_pre >= 0)] = df_pre * extrapol_neg
            df_yr.loc[:, df_yr.columns < yr] = np.nan

        # c) Otherise, do intrapolation
        elif yr > min(df2.columns) and yr < max(horizon):
            year_pre = horizon_new[horizon_new.index(yr) - 1]
            year_next = min([x for x in horizon if x > yr])

            df_pre = slice_df(df2, idx, year_ref, [year_pre], yr)
            df_next = slice_df(df2, idx, year_ref, [year_next], yr)
            df_yr = pd.concat((
                    df_pre,
                    df_next.loc[df_next.index.isin(df_pre.index)]),
                              axis=0).groupby(level=idx).mean()
            df_yr[yr] = df_yr[yr].fillna(
                df_yr[[year_pre, year_next]].mean(axis=1))
            df_yr[np.isinf(df_pre)] = df_pre

            # Creating a mask to remove extra values
            df_count = pd.DataFrame({'c_pre': df_pre.count(axis=1),
                                     'c_next': df_next.loc[
                df_next.index.isin(df_pre.index)].count(axis=1)},
                index=df_yr.index)

            for i in df_yr.index:
                # Mainly for cases of two new consecutive years (like 2022
                # and 2024)
                if ~np.isnan(
                        df_count['c_next'][i]) and df_count[
                        'c_pre'][i] >= df_count['c_next'][i] + 2:
                                        df_yr[year_pre] = np.nan

                # For technologies phasing out before the end of horizon
                # (like nuc_lc)
                elif np.isnan(df_count['c_next'][i]):
                    df_yr.loc[i, :] = df_pre.loc[i, :].shift(+1)
                    if tec_list:
                        mask_df(df_yr, i, df_count['c_pre'][i] + 1, np.nan)
                    else:
                        mask_df(df_yr, i, df_count['c_pre'][i], np.nan)

=======

        df2 = pd.melt(df2.reset_index(), id_vars=idx,
                      value_vars=[x for x in df2.columns if x not in idx],
                      var_name=year_col, value_name=value_col
                      ).dropna(subset=[value_col]).reset_index(drop=True)
        df2 = df2.sort_values(idx).reset_index(drop=True)
    else:
        print('+++ WARNING: The submitted dataframe is empty, so returned'
              ' empty results!!! +++')
        df2 = df
    return df2


# %% VI.B) Interpolating parameters with two dimensions related to time
def interpolate_2d(df, yrs_new, horizon, year_ref, year_col, tec_list, par_tec,
                   value_col='value', extrapolate=False, extrapol_neg=None,
                   year_diff=None):
    '''
    Description:
        This function receives a dataframe that has 2 time-related columns
        (e.g., "input" or "relation_activity"), and adds new data for the
        additonal years in both time-related columns by interpolation
        and extrapolation.

    Input arguments:
        df (dataframe): the parameter to which new years to be added
        yrs_new (list of integers): new years to be added
        horizon (list of integers): the horizon of the reference scenario
        year_ref (string): the header of the first column to which the new
            years should be added, for example, "year_vtg"
        year_col (string): the header of the second column to which the
            new years should be added, for example, "year_act"
        value_col (string): the header of the column containing values
        extrapolate: if True, the extrapolation is allowed when a new year
            is outside the parameter years
        extrapol_neg: if True, negative values obtained by extrapolation
            are allowed.
    '''
    def idx_check(df1, df2):
        return df1.loc[df1.index.isin(df2.index)]

    idx = [x for x in df.columns if x not in [year_col, value_col]]
    if df.empty:
        return df
        print('+++ WARNING: The submitted dataframe is empty, so'
              ' returned empty results!!! +++')

    df_tec = df.loc[df['technology'].isin(tec_list)]
    df2 = df.pivot_table(index=idx, columns=year_col, values='value')
    df2_tec = df_tec.pivot_table(index=idx, columns=year_col, values='value')

    # -------------------------------------------------------------------------
    # First, changing the time interval for the transition period
    # (e.g., year 2010 in old R11 model transits from 5 year to 10 year)
    horizon_new = sorted(horizon + [x for x in yrs_new if x not in horizon])

    def f(x, i):
        return x[i + 1] - x[i] > x[i] - x[i - 1]
    yr_diff_new = [x for x in horizon_new[1:-1] if f(horizon,
                                                     horizon.index(x))]

    if year_diff and tec_list:
        if isinstance(year_diff, list):
            year_diff = year_diff[0]

        # Removing data from old transition year
        if not yr_diff_new or year_diff not in yr_diff_new:
            year_next = [x for x in df2.columns if x > year_diff][0]

            df_pre = slice_df(df2_tec, idx, year_ref, [year_diff], year_diff)
            df_next = slice_df(df2_tec, idx, year_ref, [year_next], year_diff)
            df_count = pd.DataFrame({'c_pre': df_pre.count(axis=1),
                                     'c_next': idx_check(df_next, df_pre
                                                         ).count(axis=1)},
                                    index=df_pre.index)
            df_y = df_count.loc[df_count['c_pre'] == df_count['c_next'] + 1]

            for i in df_y.index:
                condition = ((df2.loc[[i]].notnull().cumsum(axis=1)
                              ) == df_count['c_next'][i])
                df2.loc[i, df2.columns > condition.idxmax(axis=1
                                                          ).values[0]] = np.nan

    # Generating duration_period_sum matrix for masking
    df_dur = pd.DataFrame(index=horizon_new[:-1], columns=horizon_new[1:])
    for i in df_dur.index:
        for j in [x for x in df_dur.columns if x > i]:
            df_dur.loc[i, j] = j - i

    # Adding data for new transition year
    if yr_diff_new and tec_list and year_diff not in yr_diff_new:
        yrs = [x for x in horizon if x <= yr_diff_new[0]]
        year_next = min([x for x in df2.columns if x > yr_diff_new[0]])
        df_yrs = slice_df(df2_tec, idx, year_ref, yrs, [])
        if yr_diff_new[0] in df2.columns:
            df_yrs = df_yrs.loc[~pd.isna(df_yrs[yr_diff_new[0]]), :]
            df_yrs = df_yrs.append(slice_df(df2_tec, idx, year_ref,
                                            [year_next], []),
                                   ignore_index=False).reset_index()
            df_yrs = df_yrs.sort_values(idx).set_index(idx)

        for yr in sorted([x for x in list(set(df_yrs.reset_index()[year_ref])
                                          ) if x < year_next]):
            yr_next = min([x for x in horizon_new if x > yr])
            d = slice_df(df_yrs, idx, year_ref, [yr], [])
            d_n = slice_df(df_yrs, idx, year_ref, [yr_next], yr)

            if d_n[year_next].loc[~pd.isna(d_n[year_next])].empty:
                if [x for x in horizon_new if x > yr_next]:
                    yr_nn = min([x for x in horizon_new if x > yr_next])
                else:
                    yr_nn = yr_next
                d_n = slice_df(df_yrs, idx, year_ref, [yr_nn], yr)
            d_n = d_n.loc[d_n.index.isin(d.index), :]
            d = d.loc[d.index.isin(d_n.index), :]
            d[d.isnull() & d_n.notnull()] = d_n
            df2.loc[df2.index.isin(d.index), :] = d

        cond1 = (df_dur.index <= yr_diff_new[0])
        cond2 = (df_dur.columns >= year_next)
        subt = yr_diff_new[0] - horizon_new[horizon_new.index(yr_diff_new[0]
                                                              ) - 1]
        df_dur.loc[cond1, cond2] = df_dur.loc[cond1, cond2] - subt
    # -------------------------------------------------------------------------
    # Second, adding year_act of new years if year_vtg is in existing years
    for yr in yrs_new:
        if yr > max(horizon):
            extrapol = True
        else:
            extrapol = extrapolate

        # a) If this new year is greater than modeled years, do extrapolation
        if yr > horizon_new[horizon_new.index(max(df2.columns))] and extrapol:
            year_pre = max([x for x in df2.columns if x < yr])
            year_pp = max([x for x in df2.columns if x < year_pre])

            df2[yr] = intpol(df2[year_pre], df2[year_pp],
                             year_pre, year_pp, yr)
            df2[yr][np.isinf(df2[year_pre].shift(+1))
                    ] = df2[year_pre].shift(+1)
            df2[yr] = df2[yr].fillna(df2[year_pre])

            j = horizon_new.index(yr)
            if yr - horizon_new[j - 1] >= horizon_new[j - 1
                                                      ] - horizon_new[j - 2]:

                df2[yr].loc[(pd.isna(df2[year_pre].shift(+1))
                             ) & (~pd.isna(df2[year_pp].shift(+1)))] = np.nan
            cond = (df2[yr] < 0) & (df2[year_pre].shift(+1) >= 0)
            if not df2[yr].loc[cond].empty and extrapol_neg:
                df2.loc[cond, yr] = df2.loc[cond, year_pre] * extrapol_neg

        # b) Otherise, do intrapolation
        elif yr > min(df2.columns) and yr < max(df2.columns):
            year_pre = max([x for x in df2.columns if x < yr])
            year_next = min([x for x in df2.columns if x > yr])

            df2[yr] = intpol(df2[year_pre], df2[year_next],
                             year_pre, year_next, yr)
            df2_t = df2.loc[df2_tec.index, :].copy()

            # This part calculates the missing value if only the previous
            # timestep has a value (and not the next)
            if tec_list:
                df2_t[yr].loc[(pd.isna(df2_t[yr])
                               ) & (~pd.isna(df2_t[year_pre]))
                              ] = intpol(df2_t[year_pre],
                                         df2_t[year_next].shift(-1),
                                         year_pre, year_next, yr)

                # Treating technologies with phase-out in model years
                if [x for x in df2.columns if x < year_pre]:
                    year_pp = max([x for x in df2.columns if x < year_pre])
                    df2_t[yr].loc[(pd.isna(df2_t[yr])
                                   ) & (pd.isna(df2_t[year_pre].shift(-1))
                                        ) & (~pd.isna(df2_t[year_pre]))
                                  ] = intpol(df2_t[year_pre], df2_t[year_pp],
                                             year_pre, year_pp, yr)
                    cond = (df2_t[yr] < 0) & (df2_t[year_pre] >= 0)
                    if not df2_t[yr].loc[cond].empty and extrapol_neg:
                        df2_t.loc[cond, yr] = df2_t.loc[cond, year_pre
                                                        ] * extrapol_neg
                df2.loc[df2_tec.index, :] = df2_t
            df2[yr][np.isinf(df2[year_pre])] = df2[year_pre]
        df2 = df2.reindex(sorted(df2.columns), axis=1)
    # -------------------------------------------------------------------------
    # Third, adding year_vtg of new years
    for yr in yrs_new:
        # a) If this new year is greater than modeled years, do extrapolation
        if yr > max(horizon):
            year_pre = horizon_new[horizon_new.index(yr) - 1]
            year_pp = horizon_new[horizon_new.index(yr) - 2]
            df_pre = slice_df(df2, idx, year_ref, [year_pre], yr)
            df_pp = slice_df(df2, idx, year_ref, [year_pp], yr)
            df_yr = intpol(df_pre, idx_check(df_pp, df_pre),
                           year_pre, year_pp, yr)
            df_yr[np.isinf(df_pre)] = df_pre

            # For those technolofies with one value for each year
            df_yr.loc[pd.isna(df_yr[yr])] = intpol(df_pre,
                                                   df_pp.shift(+1, axis=1),
                                                   year_pre, year_pp,
                                                   yr).shift(+1, axis=1)
            df_yr[pd.isna(df_yr)] = df_pre

            if extrapol_neg:
                df_yr[(df_yr < 0) & (df_pre >= 0)] = df_pre * extrapol_neg
            df_yr.loc[:, df_yr.columns < yr] = np.nan

        # c) Otherise, do intrapolation
        elif yr > min(df2.columns) and yr < max(horizon):
            year_pre = horizon_new[horizon_new.index(yr) - 1]
            year_next = min([x for x in horizon if x > yr])

            df_pre = slice_df(df2, idx, year_ref, [year_pre], yr)
            df_next = slice_df(df2, idx, year_ref, [year_next], yr)
            df_yr = pd.concat((df_pre, idx_check(df_next, df_pre)),
                              axis=0).groupby(level=idx).mean()
            df_yr[yr] = df_yr[yr].fillna(df_yr[[year_pre, year_next]
                                               ].mean(axis=1))
            df_yr[np.isinf(df_pre)] = df_pre

            # Creating a mask to remove extra values
            df_count = pd.DataFrame({'c_pre': df_pre.count(axis=1),
                                     'c_next': idx_check(df_next, df_pre
                                                         ).count(axis=1)},
                                    index=df_yr.index)

            for i in df_yr.index:
                # Mainly for cases of two new consecutive new years
                cond = df_count['c_pre'][i] >= df_count['c_next'][i] + 2
                if ~np.isnan(df_count['c_next'][i]) and cond:
                    df_yr[year_pre] = np.nan

                # For technologies phasing out before the end of horizon
                elif np.isnan(df_count['c_next'][i]):
                    df_yr.loc[i, :] = df_pre.loc[i, :].shift(+1)
                    if tec_list:
                        mask_df(df_yr, i, df_count['c_pre'][i] + 1, np.nan)
                    else:
                        mask_df(df_yr, i, df_count['c_pre'][i], np.nan)

>>>>>>> c88c1ad4
                # For the rest
                else:
                    df_yr[year_pre] = np.nan
                    mask_df(df_yr, i, df_count['c_pre'][i], np.nan)

        else:
            continue

        df2 = df2.append(df_yr)
        df2 = df2.reindex(sorted(df2.columns), axis=1).sort_index()
<<<<<<< HEAD
    # ---------------------------------------------------------------------------
=======
    # -------------------------------------------------------------------------
>>>>>>> c88c1ad4
    # Forth: final masking based on technical lifetime
    if tec_list:

        df3 = df2.copy()
<<<<<<< HEAD
        for y in sorted([x for x in list(
                set(df2.index.get_level_values(year_ref))
                ) if x in df_dur.index]):
            df3.loc[df3.index.get_level_values(year_ref).isin([y]),
                    df3.columns.isin(df_dur.columns)] = df_dur.loc[
                            y, df_dur.columns.isin(df3.columns)].values
=======
        idx_list = list(set(df2.index.get_level_values(year_ref)))
        for y in sorted([x for x in idx_list if x in df_dur.index]):
            df3.loc[df3.index.get_level_values(year_ref).isin([y]),
                    df3.columns.isin(df_dur.columns)
                    ] = df_dur.loc[y, df_dur.columns.isin(df3.columns)].values
>>>>>>> c88c1ad4

        df3 = df3.reset_index().set_index(
            ['node_loc', 'technology', year_ref]).sort_index(level=1)
        par_tec = par_tec.set_index(
            ['node_loc', 'technology', year_ref]).sort_index(level=1)

        for i in [x for x in par_tec.index if x in df3.index]:
            df3.loc[i, 'lifetime'] = par_tec.loc[i, 'value'].copy()

<<<<<<< HEAD
        df3 = df3.reset_index().set_index(idx).dropna(
            subset=['lifetime']).sort_index()
=======
        df3 = df3.reset_index().set_index(idx).dropna(subset=['lifetime']
                                                      ).sort_index()
>>>>>>> c88c1ad4
        for i in df3.index:
            df2.loc[i, df3.loc[i, :] >= int(
                df3.loc[i, 'lifetime'])] = np.nan

        # Removing extra values from non-lifetime technologies
        for i in [x for x in df2.index if x not in df3.index]:
<<<<<<< HEAD
            df2.loc[i, df2.columns > df2.loc[[i]].index.get_level_values(
                    year_ref)[0]] = np.nan

    df_par = pd.melt(
        df2.reset_index(),
        id_vars=idx,
        value_vars=[
            x for x in df2.columns if x not in idx],
        var_name=year_col,
        value_name='value').dropna(
        subset=['value'])
=======
            condition = df2.loc[[i]].index.get_level_values(year_ref)[0]
            df2.loc[i, df2.columns > condition] = np.nan

    df_par = pd.melt(df2.reset_index(), id_vars=idx,
                     value_vars=[x for x in df2.columns if x not in idx],
                     var_name=year_col,
                     value_name='value').dropna(subset=['value'])
>>>>>>> c88c1ad4
    df_par = df_par.sort_values(idx).reset_index(drop=True)
    return df_par<|MERGE_RESOLUTION|>--- conflicted
+++ resolved
@@ -12,19 +12,11 @@
 Sections of this code:
     I. Required python packages are imported and ixmp platform loaded.
     II. Generic utilities for dataframe manipulation
-<<<<<<< HEAD
-    III. The main class called "addNewYear"
-    IV. Submodule "add_year_set" for adding and modifying the sets
-    V. Submodule "add_year_par" for copying and modifying each parameter
-    VI. The submodule "add_year_par" calls two utility functions ("df_interpolate"
-    and "df_interpolate_2D") for calculating missing values.
-=======
     III. The main class called "add_year"
     IV. Submodule "add_year_set" for adding and modifying the sets
     V. Submodule "add_year_par" for copying and modifying each parameter
     VI. Submodule "add_year_par" calls two utility functions ("interpolate_1d"
     and "interpolate_2D") for calculating missing values.
->>>>>>> c88c1ad4
     VII. Code for running the script as "main"
 
 
@@ -99,19 +91,11 @@
     return df
 
 
-<<<<<<< HEAD
-
-def addNewYear(sc_ref, sc_new, years_new, firstyear_new=None,
-               lastyear_new=None, macro=False, baseyear_macro=None,
-               parameter='all', region='all', rewrite=True, unit_check=True,
-               extrapol_neg=None, bound_extend=True):
-=======
 # %% III) The main function
 def add_year(sc_ref, sc_new, years_new, firstyear_new=None, lastyear_new=None,
              macro=False, baseyear_macro=None, parameter='all', region='all',
              rewrite=True, unit_check=True, extrapol_neg=None,
              bound_extend=True):
->>>>>>> c88c1ad4
     ''' This class does the following:
     A. calls function "add_year_set" to add and modify required sets.
     B. calls function "add_year_par" to add new years and modifications
@@ -165,11 +149,7 @@
         par_list = [parameter]
     else:
         print('Parameters should be defined in a list of strings or as'
-<<<<<<< HEAD
-                ' a single string!')
-=======
               ' a single string!')
->>>>>>> c88c1ad4
 
     if 'technical_lifetime' in par_list:
         par_list.insert(0, par_list.pop(par_list.index('technical_lifetime')))
@@ -182,11 +162,7 @@
         reg_list = [region]
     else:
         print('Regions should be defined in a list of strings or as'
-<<<<<<< HEAD
-                ' a single string!')
-=======
               ' a single string!')
->>>>>>> c88c1ad4
 
     # List of parameters to be ignored (even not copied to the new
     # scenario)
@@ -207,277 +183,6 @@
         if 'historical' in parname:
             extrapol = True
             yrs_new = [x for x in years_new if x < int(firstyear)]
-<<<<<<< HEAD
-        else:
-            extrapol = False
-            yrs_new = years_new
-
-        if 'bound' in parname:
-            bound_ext = bound_extend
-        else:
-            bound_ext = True
-
-        year_list = [x for x in sc_ref.idx_sets(parname) if 'year' in x]
-
-        if len(year_list) == 2 or parname in ['land_output']:
-            # The loop over "node" is only for reducing the size of tables
-            for node in reg_list:
-                add_year_par(sc_ref, sc_new, yrs_new, parname, [node],
-                       extrapol, rewrite, unit_check, extrapol_neg, bound_ext)
-        else:
-            add_year_par(sc_ref, sc_new, yrs_new, parname, reg_list,
-                       extrapol, rewrite, unit_check, extrapol_neg, bound_ext)
-
-    sc_new.set_as_default()
-    print('> All required parameters were successfully ' +
-          'added to the new scenario.')
-
-# %% Submodules needed for running the main function
-#   IV) Adding new years to sets
-def add_year_set(sc_ref, sc_new, years_new, firstyear_new=None, lastyear_new=None,
-                 baseyear_macro=None):
-    '''
-    Description:
-        Adding required sets and relevant modifications:
-        This function adds additional years to an existing scenario,
-        by starting to make a new scenario from scratch.
-        After modification of the year-related sets, this function copeis
-        all other sets from the "reference" scenario
-        to the "new" scenario.
-
-    Input arguments:
-        Please see the description for the input arguments under the main
-        function "addNewYear"
-
-    Usage:
-        This module is called by function "addNewYear"
-    '''
-#   IV.A) Treatment of the additional years in the year-related sets
-
-    # A.1. Set - year
-    yrs_old = list(map(int, sc_ref.set('year')))
-    horizon_new = sorted(yrs_old + years_new)
-    sc_new.add_set('year', [str(yr) for yr in horizon_new])
-
-    # A.2. Set _ type_year
-    yr_typ = sc_ref.set('type_year').tolist()
-    sc_new.add_set('type_year', sorted(yr_typ + [str(yr) for yr in years_new]))
-
-    # A.3. Set _ cat_year
-    yr_cat = sc_ref.set('cat_year')
-
-    # A.4. Changing the first year if needed
-    if firstyear_new:
-        yr_cat.loc[yr_cat['type_year'] ==
-                   'firstmodelyear', 'year'] = firstyear_new
-    if lastyear_new:
-        yr_cat.loc[yr_cat['type_year'] ==
-                   'lastmodelyear', 'year'] = lastyear_new
-
-    # A.5. Changing the base year and initialization year of macro if a new
-    # year specified
-    if not yr_cat.loc[yr_cat['type_year'] ==
-                      'baseyear_macro', 'year'].empty and baseyear_macro:
-        yr_cat.loc[yr_cat['type_year'] ==
-                   'baseyear_macro', 'year'] = baseyear_macro
-    if not yr_cat.loc[yr_cat['type_year'] ==
-                      'initializeyear_macro', 'year'].empty and baseyear_macro:
-        yr_cat.loc[yr_cat['type_year'] ==
-                   'initializeyear_macro', 'year'] = baseyear_macro
-
-    yr_pair = []
-    for yr in years_new:
-        yr_pair.append([yr, yr])
-        yr_pair.append(['cumulative', yr])
-
-    yr_cat = yr_cat.append(pd.DataFrame(yr_pair,
-                                        columns=['type_year', 'year']),
-                                        ignore_index=True
-                                        ).sort_values('year'
-                                                      ).reset_index(drop=True)
-
-    # A.6. Changing the cumulative years based on the new first model year
-    firstyear_new = int(yr_cat.loc[yr_cat['type_year'] == 'firstmodelyear',
-                                   'year'])
-    yr_cat = yr_cat.drop(yr_cat.loc[(yr_cat['type_year'] == 'cumulative') & (
-                                     yr_cat['year'] < firstyear_new)].index)
-    sc_new.add_set('cat_year', yr_cat)
-
-    # IV.B) Copying all other sets
-    set_list = [s for s in sc_ref.set_list() if 'year' not in s]
-    # Sets with one index set
-    index_list = [x for x in set_list if not isinstance(sc_ref.set(x),
-                                                        pd.DataFrame)]
-    for set_name in index_list:
-        if set_name not in sc_new.set_list():
-            sc_new.init_set(set_name, idx_sets=None, idx_names=None)
-        sc_new.add_set(set_name, sc_ref.set(set_name).tolist())
-
-    # The rest of the sets
-
-    for set_name in [x for x in set_list if x not in index_list]:
-        new_set = [x for x in sc_ref.idx_sets(set_name
-                                              ) if x not in sc_ref.set_list()]
-        if set_name not in sc_new.set_list() and not new_set:
-            sc_new.init_set(set_name,
-                            idx_sets=sc_ref.idx_sets(set_name).tolist(),
-                            idx_names=sc_ref.idx_names(set_name).tolist())
-        sc_new.add_set(set_name, sc_ref.set(set_name))
-
-    sc_new.commit('sets added!')
-    print('> All the sets updated and added to the new scenario.')
-
-# %% V) Adding new years to parameters
-
-def add_year_par(sc_ref, sc_new, yrs_new, parname, region_list,
-                 extrapolate=False, rewrite=True, unit_check=True,
-                 extrapol_neg=None, bound_extend=True):
-    ''' Adding required parameters and relevant modifications:
-    Description:
-        This function adds additional years to a parameter.
-        The value of the parameter for additional years is calculated
-        mainly by interpolating and extrapolating of data from existing
-        years.
-
-    Input arguments:
-        Please see the description for the input arguments under the
-        main function "addNewYear"
-
-    Usage:
-        This module is called by function "addNewYear"
-    '''
-
-#  V.A) Initialization and checks
-
-    par_list_new = sc_new.par_list().tolist()
-    idx_names = sc_ref.idx_names(parname)
-    horizon = sorted([int(x) for x in list(set(sc_ref.set('year')))])
-    node_col = [
-        x for x in idx_names if x in [
-            'node',
-            'node_loc',
-            'node_rel']]
-
-    if parname not in par_list_new:
-        sc_new.check_out()
-        sc_new.init_par(
-            parname,
-            idx_sets=sc_ref.idx_sets(parname).tolist(),
-            idx_names=sc_ref.idx_names(parname).tolist())
-        sc_new.commit('New parameter initiated!')
-
-    if node_col:
-        par_old = sc_ref.par(parname, {node_col[0]: region_list})
-        par_new = sc_new.par(parname, {node_col[0]: region_list})
-        sort_order = [
-            node_col[0],
-            'technology',
-            'commodity',
-            'year_vtg',
-            'year_act']
-        nodes = par_old[node_col[0]].unique().tolist()
-    else:
-        par_old = sc_ref.par(parname)
-        par_new = sc_new.par(parname)
-        sort_order = ['technology', 'commodity', 'year_vtg', 'year_act']
-        nodes = ['N/A']
-
-    if not par_new.empty and not rewrite:
-        print(
-              '> Parameter "' + parname + '" already has data '
-              'in new scenario and left unchanged for node/s: {}.'.format(
-                region_list))
-        return
-    if par_old.empty:
-        print(
-            '> Parameter "' + parname + '" is empty in reference scenario '
-            'for node/s: {}!'.format(region_list))
-        return
-
-    # Sorting the data to make it ready for dataframe manupulation
-    sort_order = [x for x in sort_order if x in idx_names]
-    if sort_order:
-        par_old = par_old.sort_values(sort_order).reset_index(drop=True)
-
-    sc_new.check_out()
-    if not par_new.empty and rewrite:
-        print(
-            '> Parameter "' + parname + '" is being removed from new '
-            'scenario to be updated for node/s in {}...'.format(nodes))
-        sc_new.remove_par(parname, par_new)
-
-    col_list = sc_ref.idx_names(parname).tolist()
-    year_list = [
-        c for c in col_list if c in [
-            'year',
-            'year_vtg',
-            'year_act',
-            'year_rel']]
-
-    # A uniform "unit" for values in different years to prevent mistakes in
-    # indexing and grouping
-    if 'unit' in col_list and unit_check:
-        par_old = unit_uniform(par_old)
-# --------------------------------------------------------------------------------------------------------
-#  V.B) Treatment of the new years in the specified parameter based on
-# the time-related dimension of that parameter
-#  V.B.1) Parameters with no time component
-    if len(year_list) == 0:
-        sc_new.add_par(parname, par_old)
-        sc_new.commit(parname)
-        print(
-            '> Parameter "' + parname + '" just copied to new scenario '
-            'since has no time-related entries.')
-
-#  V.B.2) Parameters with one dimension related to time
-    elif len(year_list) == 1:
-        year_col = year_list[0]
-        df = par_old.copy()
-        df_y = self.df_interpolate(
-            df,
-            yrs_new,
-            horizon,
-            year_col,
-            'value',
-            extrapolate=extrapolate,
-            extrapol_neg=extrapol_neg,
-            bound_extend=bound_extend)
-        sc_new.add_par(parname, df_y)
-        sc_new.commit(' ')
-        print(
-            '> Parameter "' + parname + '" copied and new years '
-            'added for node/s: "{}".'.format(nodes))
-
-# V.B.3) Parameters with two dimensions related to time (such as
-# 'input','output', etc.)
-    elif len(year_list) == 2:
-        year_col = 'year_act'
-        node_col = 'node_loc'
-        year_ref = [x for x in year_list if x != year_col][0]
-
-        year_diff = [x for x in horizon[1:-
-                                        1] if horizon[
-                                                horizon.index(x) + 1] -
-                     horizon[horizon.index(x)] > horizon[
-                             horizon.index(x)] - horizon[
-                                     horizon.index(x) - 1]]
-        print(
-            '> Parameter "{}" is being added for node/s "{}"...'.format(
-                    parname,
-                    nodes))
-
-        # Flagging technologies that have lifetime for adding new timesteps
-        firstyear_new = int(
-            sc_new.set(
-                'cat_year', {
-                    'type_year': 'firstmodelyear'})['year'])
-        min_step = min(np.diff(
-            sorted([int(x) for x in set(sc_new.set('year')) if int(
-                    x) > firstyear_new])))
-        par_tec = sc_new.par(
-            'technical_lifetime', {
-                'node_loc': nodes})
-=======
         else:
             extrapol = False
             yrs_new = years_new
@@ -713,7 +418,6 @@
                                        ) if int(x) > int(firstyear_new)]
         min_step = min(np.diff(sorted(yr_list)))
         par_tec = sc_new.par('technical_lifetime', {'node_loc': nodes})
->>>>>>> c88c1ad4
         # Technologies with lifetime bigger than minimum time interval
         par_tec = par_tec.loc[par_tec['value'] > min_step]
         df = par_old.copy()
@@ -721,44 +425,6 @@
         if parname == 'relation_activity':
             tec_list = []
         else:
-<<<<<<< HEAD
-            tec_list = [t for t in list(set(df[
-                    'technology'])) if t in list(set(par_tec[
-                            'technology']))]
-
-        df_y = self.df_interpolate_2d(
-            df,
-            yrs_new,
-            horizon,
-            year_ref,
-            year_col,
-            tec_list,
-            par_tec,
-            value_col='value',
-            extrapolate=extrapolate,
-            extrapol_neg=extrapol_neg,
-            year_diff=year_diff)
-        sc_new.add_par(parname, df_y)
-        sc_new.commit(parname)
-        print(
-            '> Parameter "' + parname + '" copied and new years added '
-            'for node/s: "{}".'.format(nodes))
-
-# %% VI) Required functions
-# VI.A) A function to add new years to a datafarme by interpolation and
-# (extrapolation if needed)
-
-def df_interpolate(
-        self,
-        df,
-        yrs_new,
-        horizon,
-        year_col,
-        value_col='value',
-        extrapolate=False,
-        extrapol_neg=None,
-        bound_extend=True):
-=======
             tec_list = [t for t in (set(df['technology'])
                                     ) if t in list(set(par_tec['technology']))]
 
@@ -774,7 +440,6 @@
 # %% VI) Required functions
 def interpolate_1d(df, yrs_new, horizon, year_col, value_col='value',
                    extrapolate=False, extrapol_neg=None, bound_extend=True):
->>>>>>> c88c1ad4
     '''
     Description:
         This function receives a parameter data as a dataframe, and adds
@@ -793,13 +458,7 @@
             is outside the parameter years
         extrapol_neg: if True, negative values obtained by extrapolation
             are allowed.
-<<<<<<< HEAD
-
-    Usage:
-        This function is called by function "add_year_par"
-=======
         bound_extend: if True, allows extrapolation of bounds for new years
->>>>>>> c88c1ad4
     '''
     horizon_new = sorted(horizon + yrs_new)
     idx = [x for x in df.columns if x not in [year_col, value_col]]
@@ -809,13 +468,8 @@
         # To sort the new years smaller than the first year for
         # extrapolation (e.g. 2025 values are calculated first; then
         # values of 2015 based on 2020 and 2025)
-<<<<<<< HEAD
-        year_before = sorted(
-            [x for x in yrs_new if x < min(df2.columns)], reverse=True)
-=======
         year_before = sorted([x for x in yrs_new if x < min(df2.columns
                                                             )], reverse=True)
->>>>>>> c88c1ad4
         if year_before and extrapolate:
             for y in year_before:
                 yrs_new.insert(len(yrs_new), yrs_new.pop(yrs_new.index(y)))
@@ -826,19 +480,6 @@
             else:
                 extrapol = extrapolate
 
-<<<<<<< HEAD
-            # a) If this new year is after the current range of modeled
-            # years, do extrapolation
-            if extrapol:
-                if yr == horizon_new[horizon_new.index(
-                        max(df2.columns)) + 1]:
-                    year_pre = max([x for x in df2.columns if x < yr])
-
-                    if len([x for x in df2.columns if x < yr]) >= 2:
-                        year_pp = max(
-                            [x for x in df2.columns if x < year_pre])
-
-=======
             # a) If this new year greater than modeled years, do extrapolation
             if extrapol:
                 if yr == horizon_new[horizon_new.index(max(df2.columns)) + 1]:
@@ -846,7 +487,6 @@
 
                     if len([x for x in df2.columns if x < yr]) >= 2:
                         year_pp = max([x for x in df2.columns if x < year_pre])
->>>>>>> c88c1ad4
                         df2[yr] = intpol(df2[year_pre], df2[year_pp],
                                          year_pre, year_pp, yr)
 
@@ -854,19 +494,6 @@
                             df2[yr] = df2[yr].fillna(df2[year_pre])
 
                         df2[yr][np.isinf(df2[year_pre])] = df2[year_pre]
-<<<<<<< HEAD
-                        if extrapol_neg and not df2[yr].loc[(
-                                df2[yr] < 0) & (df2[year_pre] >= 0)].empty:
-                            df2.loc[(df2[yr] < 0) & (df2[year_pre] >= 0),
-                                    yr] = df2.loc[(df2[yr] < 0) & (df2[
-                                            year_pre] >= 0),
-                                            year_pre] * extrapol_neg
-                    else:
-                        df2[yr] = df2[year_pre]
-
-            # b) If this new year is before the current range of modeled
-            # years, do extrapolation
-=======
                         if not df2[yr].loc[(df2[yr] < 0) & (df2[year_pre] >= 0)
                                            ].empty and extrapol_neg:
                             df2.loc[(df2[yr] < 0) & (df2[year_pre] >= 0),
@@ -877,25 +504,11 @@
                         df2[yr] = df2[year_pre]
 
             # b) If the new year is smaller than modeled years, extrapolate
->>>>>>> c88c1ad4
             elif yr < min(df2.columns) and extrapol:
                 year_next = min([x for x in df2.columns if x > yr])
 
                 if len([x for x in df2.columns if x > yr]) >= 2:
                     year_nn = horizon[horizon.index(yr) + 2]
-<<<<<<< HEAD
-                    df2[yr] = intpol(
-                        df2[year_next], df2[year_nn],
-                        year_next, year_nn, yr)
-                    df2[yr][np.isinf(df2[year_next])] = df2[year_next]
-                    if extrapol_neg and not df2[yr].loc[(
-                            df2[yr] < 0) & (df2[year_next] >= 0)].empty:
-                        df2.loc[(df2[yr] < 0) &
-                                (df2[year_next] >= 0),
-                                yr] = df2.loc[(df2[yr] < 0) & (
-                                        df2[year_next] >= 0),
-                                        year_next] * extrapol_neg
-=======
                     df2[yr] = intpol(df2[year_next], df2[year_nn],
                                      year_next, year_nn, yr)
                     df2[yr][np.isinf(df2[year_next])] = df2[year_next]
@@ -905,7 +518,6 @@
                                 ] = df2.loc[(df2[yr] < 0
                                              ) & (df2[year_next] >= 0),
                                             year_next] * extrapol_neg
->>>>>>> c88c1ad4
 
                 elif bound_extend:
                     df2[yr] = df2[year_next]
@@ -914,35 +526,12 @@
             elif yr > min(df2.columns) and yr < max(df2.columns):
                 year_pre = max([x for x in df2.columns if x < yr])
                 year_next = min([x for x in df2.columns if x > yr])
-<<<<<<< HEAD
-                df2[yr] = intpol(
-                    df2[year_pre], df2[year_next], year_pre, year_next, yr)
-=======
                 df2[yr] = intpol(df2[year_pre], df2[year_next],
                                  year_pre, year_next, yr)
->>>>>>> c88c1ad4
 
                 # Extrapolate for new years if the value exists for the
                 # previous year but not for the next years
                 # TODO: here is the place that should be changed if the
-<<<<<<< HEAD
-                # new year should go the time step before the existing one
-                if [x for x in df2.columns if x < year_pre]:
-                    year_pp = max([x for x in df2.columns if x < year_pre])
-                    df2[yr] = df2[yr].fillna(
-                        intpol(
-                            df2[year_pre],
-                            df2[year_pp],
-                            year_pre,
-                            year_pp,
-                            yr))
-                    if extrapol_neg and not df2[yr].loc[(
-                            df2[yr] < 0) & (df2[year_pre] >= 0)].empty:
-                        df2.loc[(df2[yr] < 0) & (df2[year_pre] >= 0),
-                                yr] = df2.loc[(df2[yr] < 0) & (
-                                        df2[year_pre] >= 0),
-                                        year_pre] * extrapol_neg
-=======
                 # new year should go to the time step before the existing one
                 if [x for x in df2.columns if x < year_pre]:
                     year_pp = max([x for x in df2.columns if x < year_pre])
@@ -955,320 +544,10 @@
                                 ] = df2.loc[(df2[yr] < 0
                                              ) & (df2[year_pre] >= 0),
                                             year_pre] * extrapol_neg
->>>>>>> c88c1ad4
 
                 if bound_extend:
                     df2[yr] = df2[yr].fillna(df2[year_pre])
                 df2[yr][np.isinf(df2[year_pre])] = df2[year_pre]
-<<<<<<< HEAD
-
-        df2 = pd.melt(
-            df2.reset_index(),
-            id_vars=idx,
-            value_vars=[
-                x for x in df2.columns if x not in idx],
-            var_name=year_col,
-            value_name=value_col).dropna(
-            subset=[value_col]).reset_index(
-            drop=True)
-        df2 = df2.sort_values(idx).reset_index(drop=True)
-    else:
-        print(
-            '+++ WARNING: The submitted dataframe is empty, so returned' +
-            'empty results!!! +++')
-        df2 = df
-    return df2
-
-# %% VI.B) A function to interpolate the data for new time steps in
-# parameters with two dimensions related to time
-
-def df_interpolate_2d(
-        self,
-        df,
-        yrs_new,
-        horizon,
-        year_ref,
-        year_col,
-        tec_list,
-        par_tec,
-        value_col='value',
-        extrapolate=False,
-        extrapol_neg=None,
-        year_diff=None):
-    '''
-    Description:
-        This function receives a dataframe that has 2 time-related columns
-        (e.g., "input" or "relation_activity"), and adds new data for the
-        additonal years in both time-related columns by interpolation
-        and extrapolation.
-
-    Input arguments:
-        df (dataframe): the parameter to which new years to be added
-        yrs_new (list of integers): new years to be added
-        horizon (list of integers): the horizon of the reference scenario
-        year_ref (string): the header of the first column to which the new
-            years should be added, for example, "year_vtg"
-        year_col (string): the header of the second column to which the
-            new years should be added, for example, "year_act"
-        value_col (string): the header of the column containing values
-        extrapolate: if True, the extrapolation is allowed when a new year
-            is outside the parameter years
-        extrapol_neg: if True, negative values obtained by extrapolation
-            are allowed.
-
-    Usage:
-        This utility is called by function "add_year_par"
-    '''
-    def f_index(df1, df2): return df1.loc[df1.index.isin(
-        df2.index)]     # For checking the index of two dataframes
-
-    idx = [x for x in df.columns if x not in [year_col, value_col]]
-    if df.empty:
-        return df
-        print(
-            '+++ WARNING: The submitted dataframe is empty, so' +
-            'returned empty results!!! +++')
-
-    df_tec = df.loc[df['technology'].isin(tec_list)]
-    df2 = df.pivot_table(index=idx, columns=year_col, values='value')
-    df2_tec = df_tec.pivot_table(
-        index=idx, columns=year_col, values='value')
-
-    # ------------------------------------------------------------------------------
-    # First, changing the time interval for the transition period
-    # (e.g., year 2010 in old R11 model transits from 5 year to 10 year)
-    horizon_new = sorted(horizon +
-                         [x for x in yrs_new if x not in horizon])
-    yr_diff_new = [x for x in horizon_new[1:-
-                                          1] if horizon_new[
-                                                  horizon_new.index(x) +
-                                                  1] -
-                   horizon_new[horizon_new.index(x)] > horizon_new[
-                           horizon_new.index(x)] - horizon_new[
-                                   horizon_new.index(x) - 1]]
-
-    if year_diff and tec_list:
-        if isinstance(year_diff, list):
-            year_diff = year_diff[0]
-
-        # Removing data from old transition year
-        if not yr_diff_new or year_diff not in yr_diff_new:
-            year_next = [x for x in df2.columns if x > year_diff][0]
-
-            df_pre = slice_df(
-                df2_tec, idx, year_ref, [year_diff], year_diff)
-            df_next = slice_df(
-                df2_tec, idx, year_ref, [year_next], year_diff)
-            df_count = pd.DataFrame({
-                    'c_pre': df_pre.count(axis=1),
-                    'c_next': df_next.loc[df_next.index.isin(
-                              df_pre.index)].count(axis=1)},
-                                            index=df_pre.index)
-            df_y = df_count.loc[df_count['c_pre'] == df_count[
-                                         'c_next'] + 1]
-
-            for i in df_y.index:
-                df2.loc[i, df2.columns > (df2.loc[[i]].notnull().cumsum(
-                    axis=1) == df_count[
-                         'c_next'][i]).idxmax(axis=1).values[0]] = np.nan
-
-    # Generating duration_period_sum matrix for masking
-    df_dur = pd.DataFrame(index=horizon_new[:-1], columns=horizon_new[1:])
-    for i in df_dur.index:
-        for j in [x for x in df_dur.columns if x > i]:
-            df_dur.loc[i, j] = j - i
-
-    # Adding data for new transition year
-    if yr_diff_new and tec_list and year_diff not in yr_diff_new:
-        yrs = [x for x in horizon if x <= yr_diff_new[0]]
-        year_next = min([x for x in df2.columns if x > yr_diff_new[0]])
-        df_yrs = slice_df(df2_tec, idx, year_ref, yrs, [])
-        if yr_diff_new[0] in df2.columns:
-            df_yrs = df_yrs.loc[~pd.isna(df_yrs[yr_diff_new[0]]), :]
-            df_yrs = df_yrs.append(
-                            slice_df(
-                                df2_tec,
-                                idx,
-                                year_ref,
-                                [year_next],
-                                []),
-                            ignore_index=False).reset_index(
-                                ).sort_values(idx).set_index(idx)
-
-        for yr in sorted(
-                [x for x in list(set(df_yrs.reset_index(
-                        )[year_ref])) if x < year_next]):
-            yr_next = min([x for x in horizon_new if x > yr])
-            d = slice_df(df_yrs, idx, year_ref, [yr], [])
-            d_n = slice_df(df_yrs, idx, year_ref, [yr_next], yr)
-
-            if d_n[year_next].loc[~pd.isna(d_n[year_next])].empty:
-                if [x for x in horizon_new if x > yr_next]:
-                    yr_nn = min([x for x in horizon_new if x > yr_next])
-                else:
-                    yr_nn = yr_next
-                d_n = slice_df(df_yrs, idx, year_ref, [yr_nn], yr)
-            d_n = d_n.loc[d_n.index.isin(d.index), :]
-            d = d.loc[d.index.isin(d_n.index), :]
-            d[d.isnull() & d_n.notnull()] = d_n
-            df2.loc[df2.index.isin(d.index), :] = d
-
-        df_dur.loc[df_dur.index <= yr_diff_new[0],
-                   df_dur.columns >= year_next] = df_dur.loc[
-            df_dur.index <= yr_diff_new[0],
-            df_dur.columns >= year_next] - (
-            yr_diff_new[0] - horizon_new[horizon_new.index(
-                                                     yr_diff_new[0]) - 1])
-    # --------------------------------------------------------------------------
-    # Second, adding year_act of new years when year_vtg is in the existing
-    # years
-    for yr in yrs_new:
-        if yr > max(horizon):
-            extrapol = True
-        else:
-            extrapol = extrapolate
-
-        # a) If this new year is greater than the current range of modeled
-        # years, do extrapolation
-        if yr > horizon_new[horizon_new.index(
-                max(df2.columns))] and extrapol:
-            year_pre = max([x for x in df2.columns if x < yr])
-            year_pp = max([x for x in df2.columns if x < year_pre])
-
-            df2[yr] = intpol(
-                df2[year_pre],
-                df2[year_pp],
-                year_pre,
-                year_pp,
-                yr)
-            df2[yr][np.isinf(df2[year_pre].shift(+1))
-                    ] = df2[year_pre].shift(+1)
-            df2[yr] = df2[yr].fillna(df2[year_pre])
-
-            if yr - horizon_new[horizon_new.index(yr) - 1] >= horizon_new[
-                    horizon_new.index(yr) - 1] - horizon_new[
-                            horizon_new.index(yr) - 2]:
-
-                df2[yr].loc[(pd.isna(df2[year_pre].shift(+1))) & (
-                    ~pd.isna(df2[year_pp].shift(+1)))] = np.nan
-            if extrapol_neg and not df2[yr].loc[(df2[yr] < 0) & (
-                    df2[year_pre].shift(+1) >= 0)].empty:
-                df2.loc[(df2[yr] < 0) & (df2[year_pre].shift(+1) >= 0),
-                        yr] = df2.loc[(df2[yr] < 0) & (
-                                df2[year_pre].shift(+1) >= 0),
-                                      year_pre] * extrapol_neg
-
-        # b) Otherise, do intrapolation
-        elif yr > min(df2.columns) and yr < max(df2.columns):
-            year_pre = max([x for x in df2.columns if x < yr])
-            year_next = min([x for x in df2.columns if x > yr])
-
-            df2[yr] = intpol(
-                df2[year_pre],
-                df2[year_next],
-                year_pre,
-                year_next,
-                yr)
-            df2_t = df2.loc[df2_tec.index, :].copy()
-
-            # This part calculates the missing value if only the previous
-            # timestep has a value (and not the next)
-            if tec_list:
-                df2_t[yr].loc[(pd.isna(df2_t[yr])) & (~pd.isna(df2_t[
-                        year_pre]))] = intpol(
-                    df2_t[year_pre],
-                    df2_t[year_next].shift(-1),
-                    year_pre, year_next, yr)
-
-                # Treating technologies with phase-out in model years
-                if [x for x in df2.columns if x < year_pre]:
-                    year_pp = max([x for x in df2.columns if x < year_pre])
-                    df2_t[yr].loc[(pd.isna(df2_t[yr])) & (
-                                   pd.isna(df2_t[year_pre].shift(-1))) & (
-                                   ~pd.isna(df2_t[year_pre]))] = intpol(
-                                        df2_t[year_pre],
-                                        df2_t[year_pp],
-                                        year_pre, year_pp, yr)
-
-                    if extrapol_neg and not df2_t[yr].loc[(
-                            df2_t[yr] < 0) & (df2_t[year_pre] >= 0)].empty:
-                        df2_t.loc[(df2_t[yr] < 0) & (df2_t[year_pre] >= 0),
-                                  yr] = df2_t.loc[(df2_t[yr] < 0) & (
-                                                  df2_t[year_pre] >= 0),
-                                                  year_pre] * extrapol_neg
-                df2.loc[df2_tec.index, :] = df2_t
-            df2[yr][np.isinf(df2[year_pre])] = df2[year_pre]
-        df2 = df2.reindex(sorted(df2.columns), axis=1)
-    # --------------------------------------------------------------------------
-    # Third, adding year_vtg of new years and their respective year_act for
-    # both existing and new years
-    for yr in yrs_new:
-        # a) If this new year is after the current range of modeled years,
-        # do extrapolation
-        if yr > max(horizon):
-            year_pre = horizon_new[horizon_new.index(yr) - 1]
-            year_pp = horizon_new[horizon_new.index(yr) - 2]
-            df_pre = slice_df(df2, idx, year_ref, [year_pre], yr)
-            df_pp = slice_df(df2, idx, year_ref, [year_pp], yr)
-            df_yr = intpol(
-                df_pre,
-                f_index(
-                    df_pp,
-                    df_pre),
-                year_pre,
-                year_pp,
-                yr)
-            df_yr[np.isinf(df_pre)] = df_pre
-
-            # For those technolofies with one value for each year
-            df_yr.loc[pd.isna(df_yr[yr])] = intpol(
-                df_pre, df_pp.shift(+1, axis=1),
-                year_pre, year_pp, yr).shift(+1, axis=1)
-            df_yr[pd.isna(df_yr)] = df_pre
-
-            if extrapol_neg:
-                df_yr[(df_yr < 0) & (df_pre >= 0)] = df_pre * extrapol_neg
-            df_yr.loc[:, df_yr.columns < yr] = np.nan
-
-        # c) Otherise, do intrapolation
-        elif yr > min(df2.columns) and yr < max(horizon):
-            year_pre = horizon_new[horizon_new.index(yr) - 1]
-            year_next = min([x for x in horizon if x > yr])
-
-            df_pre = slice_df(df2, idx, year_ref, [year_pre], yr)
-            df_next = slice_df(df2, idx, year_ref, [year_next], yr)
-            df_yr = pd.concat((
-                    df_pre,
-                    df_next.loc[df_next.index.isin(df_pre.index)]),
-                              axis=0).groupby(level=idx).mean()
-            df_yr[yr] = df_yr[yr].fillna(
-                df_yr[[year_pre, year_next]].mean(axis=1))
-            df_yr[np.isinf(df_pre)] = df_pre
-
-            # Creating a mask to remove extra values
-            df_count = pd.DataFrame({'c_pre': df_pre.count(axis=1),
-                                     'c_next': df_next.loc[
-                df_next.index.isin(df_pre.index)].count(axis=1)},
-                index=df_yr.index)
-
-            for i in df_yr.index:
-                # Mainly for cases of two new consecutive years (like 2022
-                # and 2024)
-                if ~np.isnan(
-                        df_count['c_next'][i]) and df_count[
-                        'c_pre'][i] >= df_count['c_next'][i] + 2:
-                                        df_yr[year_pre] = np.nan
-
-                # For technologies phasing out before the end of horizon
-                # (like nuc_lc)
-                elif np.isnan(df_count['c_next'][i]):
-                    df_yr.loc[i, :] = df_pre.loc[i, :].shift(+1)
-                    if tec_list:
-                        mask_df(df_yr, i, df_count['c_pre'][i] + 1, np.nan)
-                    else:
-                        mask_df(df_yr, i, df_count['c_pre'][i], np.nan)
-
-=======
 
         df2 = pd.melt(df2.reset_index(), id_vars=idx,
                       value_vars=[x for x in df2.columns if x not in idx],
@@ -1511,7 +790,6 @@
                     else:
                         mask_df(df_yr, i, df_count['c_pre'][i], np.nan)
 
->>>>>>> c88c1ad4
                 # For the rest
                 else:
                     df_yr[year_pre] = np.nan
@@ -1522,29 +800,16 @@
 
         df2 = df2.append(df_yr)
         df2 = df2.reindex(sorted(df2.columns), axis=1).sort_index()
-<<<<<<< HEAD
-    # ---------------------------------------------------------------------------
-=======
     # -------------------------------------------------------------------------
->>>>>>> c88c1ad4
     # Forth: final masking based on technical lifetime
     if tec_list:
 
         df3 = df2.copy()
-<<<<<<< HEAD
-        for y in sorted([x for x in list(
-                set(df2.index.get_level_values(year_ref))
-                ) if x in df_dur.index]):
-            df3.loc[df3.index.get_level_values(year_ref).isin([y]),
-                    df3.columns.isin(df_dur.columns)] = df_dur.loc[
-                            y, df_dur.columns.isin(df3.columns)].values
-=======
         idx_list = list(set(df2.index.get_level_values(year_ref)))
         for y in sorted([x for x in idx_list if x in df_dur.index]):
             df3.loc[df3.index.get_level_values(year_ref).isin([y]),
                     df3.columns.isin(df_dur.columns)
                     ] = df_dur.loc[y, df_dur.columns.isin(df3.columns)].values
->>>>>>> c88c1ad4
 
         df3 = df3.reset_index().set_index(
             ['node_loc', 'technology', year_ref]).sort_index(level=1)
@@ -1554,32 +819,14 @@
         for i in [x for x in par_tec.index if x in df3.index]:
             df3.loc[i, 'lifetime'] = par_tec.loc[i, 'value'].copy()
 
-<<<<<<< HEAD
-        df3 = df3.reset_index().set_index(idx).dropna(
-            subset=['lifetime']).sort_index()
-=======
         df3 = df3.reset_index().set_index(idx).dropna(subset=['lifetime']
                                                       ).sort_index()
->>>>>>> c88c1ad4
         for i in df3.index:
             df2.loc[i, df3.loc[i, :] >= int(
                 df3.loc[i, 'lifetime'])] = np.nan
 
         # Removing extra values from non-lifetime technologies
         for i in [x for x in df2.index if x not in df3.index]:
-<<<<<<< HEAD
-            df2.loc[i, df2.columns > df2.loc[[i]].index.get_level_values(
-                    year_ref)[0]] = np.nan
-
-    df_par = pd.melt(
-        df2.reset_index(),
-        id_vars=idx,
-        value_vars=[
-            x for x in df2.columns if x not in idx],
-        var_name=year_col,
-        value_name='value').dropna(
-        subset=['value'])
-=======
             condition = df2.loc[[i]].index.get_level_values(year_ref)[0]
             df2.loc[i, df2.columns > condition] = np.nan
 
@@ -1587,6 +834,5 @@
                      value_vars=[x for x in df2.columns if x not in idx],
                      var_name=year_col,
                      value_name='value').dropna(subset=['value'])
->>>>>>> c88c1ad4
     df_par = df_par.sort_values(idx).reset_index(drop=True)
     return df_par