--- conflicted
+++ resolved
@@ -282,17 +282,13 @@
     STORAGE_CHANGE                  change in the state of charge of storage
     STORAGE_BALANCE                 balance of the state of charge of storage
     STORAGE_BALANCE_INIT            balance of the state of charge of storage at sub-annual time steps with initial storage content
-<<<<<<< HEAD
-    STORAGE_EQUIVALENCE             mapping state of storage as activity of storage technologies
+    STORAGE_INPUT                   connecting an input commodity to maintain the activity of storage container (not stored commodity)
+    STORAGE_EQUIVALENCE             equalizing the content of storage at the end of cycle to the initial content
 *    EMISSION_EQUIVALENCE_TIME       time dependentauxiliary equation to simplify the notation of emissions
     RELATION_EQUIVALENCE_TIME       time dependent auxiliary equation to simplify the implementation of relations
     RELATION_EQUIVALENCE_YEAR       time dependent auxiliary equation to simplify the implementation of relations at year level
     RELATION_CONSTRAINT_UP_TIME     time dependentupper bound of relations (linear constraints)
     RELATION_CONSTRAINT_LO_TIME     time dependent lower bound of relations (linear constraints)
-=======
-    STORAGE_EQUIVALENCE             equalizing the content of storage at the end of cycle to the initial content
-    STORAGE_INPUT                   connecting an input commodity to maintain the activity of storage container (not stored commodity)
->>>>>>> b236cdc5
 ;
 *----------------------------------------------------------------------------------------------------------------------*
 * equation statements                                                                                                  *
@@ -2153,10 +2149,6 @@
 * BZ testing if storage initial can be a % of capacity of storage reservoir
     * SUM(vintage$( map_tec_lifetime(node,storage_tec,vintage,year) ), CAP(node,storage_tec,vintage,year)  )
     + STORAGE_CHARGE(node,storage_tec,level,commodity,year,time) ;
-<<<<<<< HEAD
-*$offtext
-*$ontext
-=======
 
 * BZ: new equation: if storage_initial, then the operation should maintain this initial value at the end of the cycle
 STORAGE_EQUIVALENCE(node,storage_tec,level,commodity,year,time,time2)$ (
@@ -2168,7 +2160,6 @@
               storage_initial(node,storage_tec,level,commodity,year,time2)
            * SUM(vintage$( map_tec_lifetime(node,storage_tec,vintage,year) ), CAP(node,storage_tec,vintage,year)  ) );
 
->>>>>>> b236cdc5
 * Connecting an input commodity to maintain the operation of storage container over time (optional)
 STORAGE_INPUT(node,storage_tec,level,commodity,level_storage,commodity2,mode,year,time)$
     ( map_time_commodity_storage(node,storage_tec,level,commodity,mode,year,time) AND
