--- conflicted
+++ resolved
@@ -2048,64 +2048,7 @@
 * model statements                                                                                                     *
 *----------------------------------------------------------------------------------------------------------------------*
 
-<<<<<<< HEAD
 Model MESSAGE_LP / all / ;
-=======
-Model MESSAGE_LP /
-    OBJECTIVE
-    COST_ACCOUNTING_NODAL
-    EXTRACTION_EQUIVALENCE
-    EXTRACTION_BOUND_UP
-    RESOURCE_CONSTRAINT
-    RESOURCE_HORIZON
-    COMMODITY_BALANCE
-    STOCKS_BALANCE
-    CAPACITY_CONSTRAINT
-    CAPACITY_MAINTENANCE
-    OPERATION_CONSTRAINT
-    MIN_UTILIZATION_CONSTRAINT
-    RENEWABLES_EQUIVALENCE
-    RENEWABLES_POTENTIAL_CONSTRAINT
-    RENEWABLES_CAPACITY_REQUIREMENT
-    COMMODITY_USE_LEVEL
-    FIRM_CAPACITY_CONSTRAINT
-    FIRM_CAPACITY_PROVISION
-    FIRM_CAPACITY_SHARE
-    NEW_CAPACITY_BOUND_UP
-    NEW_CAPACITY_BOUND_LO
-    TOTAL_CAPACITY_BOUND_UP
-    TOTAL_CAPACITY_BOUND_LO
-    ACTIVITY_BOUND_UP
-    ACTIVITY_BOUND_LO
-    NEW_CAPACITY_CONSTRAINT_UP
-    NEW_CAPACITY_SOFT_CONSTRAINT_UP
-    NEW_CAPACITY_CONSTRAINT_LO
-    NEW_CAPACITY_SOFT_CONSTRAINT_LO
-    ACTIVITY_CONSTRAINT_UP
-    ACTIVITY_SOFT_CONSTRAINT_UP
-    ACTIVITY_CONSTRAINT_LO
-    ACTIVITY_SOFT_CONSTRAINT_LO
-    EMISSION_EQUIVALENCE
-    EMISSION_CONSTRAINT
-    LAND_CONSTRAINT
-    DYNAMIC_LAND_SCEN_CONSTRAINT_UP
-    DYNAMIC_LAND_SCEN_CONSTRAINT_LO
-    DYNAMIC_LAND_TYPE_CONSTRAINT_UP
-    DYNAMIC_LAND_TYPE_CONSTRAINT_LO
-    RELATION_EQUIVALENCE
-    RELATION_CONSTRAINT_UP
-    RELATION_CONSTRAINT_LO
-* BZ added
-    INVESTMENT_CONSTRAINT_UP
-
-* Bz added for storage
-    STORAGE_CHANGE
-    STORAGE_BALANCE
-    STORAGE_INIT
-    STORAGE_BOUND_UP
-    STORAGE_BOUND_LO
-/ ;
->>>>>>> c90db39f
 
 MESSAGE_LP.holdfixed = 1 ;
 MESSAGE_LP.optfile = 1 ;
