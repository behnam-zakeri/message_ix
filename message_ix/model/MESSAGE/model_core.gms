***
* MESSAGE core formulation
* ========================
*
* The |MESSAGEix| systems-optimization model minimizes total costs
* while satisfying given demand levels for commodities/services
* and considering a broad range of technical/engineering constraints and societal restrictions
* (e.g. bounds on greenhouse gas emissions, pollutants, system reliability).
* Demand levels are static (i.e. non-elastic), but the demand response can be integrated by linking |MESSAGEix|
* to the single sector general-economy MACRO model included in this framework.
*
* For the complete list of sets, mappings and parameters,
* refer to the auto-documentation pages :ref:`sets_maps_def` and :ref:`parameter_def`.
* The mathematical notation that is used to represent sets and mappings in the equations below
* can also be found in the tables in :ref:`sets_maps_def`.
***

*----------------------------------------------------------------------------------------------------------------------*
* Variable definitions                                                                                                 *
*----------------------------------------------------------------------------------------------------------------------*

***
* .. _section_variable_def:
*
* Variable definitions
* --------------------
*
* .. _section_decision_variable_def:
*
* Decision variables
* ^^^^^^^^^^^^^^^^^^
* ======================================================== ====================================================================================
* Variable                                                 Explanatory text
* ======================================================== ====================================================================================
* :math:`OBJ \in \mathbb{R}`                               Objective value of the optimization program
* :math:`EXT_{n,c,g,y} \in \mathbb{R}_+`                   Extraction of non-renewable/exhaustible resources from reserves
* :math:`STOCK_{n,c,l,y} \in \mathbb{R}_+`                 Quantity in stock (storage) at start of period :math:`y`
* :math:`STOCK\_CHG_{n,c,l,y,h} \in \mathbb{R}`            Input or output quantity into intertemporal commodity stock (storage)
* :math:`COST\_NODAL_{n,y} \in \mathbb{R}`                 System costs at the node level over time
* :math:`REN_{n,t,c,g,y,h} \in \mathbb{R}_+`               Activity of renewable technologies per grade
* :math:`CAP\_NEW_{n,t,y} \in \mathbb{R}_+`                Newly installed capacity (yearly average over period duration)
* :math:`CAP_{n,t,y^V,y} \in \mathbb{R}_+`                 Maintained capacity in year :math:`y` of vintage :math:`y^V`
* :math:`CAP\_FIRM_{n,t,c,l,y,q} \in \mathbb{R}_+`         Capacity counting towards firm (dispatchable)
* :math:`ACT_{n,t,y^V,y,m,h} \in \mathbb{R}`               Activity of a technology (by vintage, mode, subannual time)
* :math:`ACT\_RATING_{n,t,y^V,y,c,l,h,q} \in \mathbb{R}_+` Auxiliary variable for activity attributed to a particular rating bin [#ACT_RATING]_
* :math:`CAP\_NEW\_UP_{n,t,y} \in \mathbb{R}_+`            Relaxation of upper dynamic constraint on new capacity
* :math:`CAP\_NEW\_LO_{n,t,y} \in \mathbb{R}_+`            Relaxation of lower dynamic constraint on new capacity
* :math:`ACT\_UP_{n,t,y,h} \in \mathbb{R}_+`               Relaxation of upper dynamic constraint on activity [#ACT_BD]_
* :math:`ACT\_LO_{n,t,y,h} \in \mathbb{R}_+`               Relaxation of lower dynamic constraint on activity [#ACT_BD]_
* :math:`LAND_{n,s,y} \in [0,1]`                           Relative share of land-use scenario (for land-use model emulator)
* :math:`EMISS_{n,e,\widehat{t},y} \in \mathbb{R}`         Auxiliary variable for aggregate emissions by technology type
* :math:`REL_{r,n,y} \in \mathbb{R}`                       Auxiliary variable for left-hand side of relations (linear constraints)
* :math:`COMMODITY\_USE_{n,c,l,y} \in \mathbb{R}`          Auxiliary variable for amount of commodity used at specific level
* :math:`COMMODITY\_BALANCE_{n,c,l,y,h} \in \mathbb{R}`    Auxiliary variable for right-hand side of :ref:`commodity_balance`
* :math:`STORAGE_{n,t,l,c,y,h} \in \mathbb{R}`             State of charge or content of storage at each sub-annual timestep
* :math:`STORAGE\_CHARGE_{n,t,l,c,y,h} \in \mathbb{R}`     Charging of storage in each sub-annual timestep (negative for discharging)
* ======================================================== ====================================================================================
*
* The index :math:`y^V` is the year of construction (vintage) wherever it is necessary to
* clearly distinguish between year of construction and the year of operation.
*
* All decision variables are by year, not by (multi-year) period, except :math:`STOCK_{n,c,l,y}`.
* In particular, the new capacity variable :math:`CAP\_NEW_{n,t,y}` has to be multiplied by the number of years
* in a period :math:`|y| = duration\_period_{y}` to determine the available capacity in subsequent periods.
* This formulation gives more flexibility when it comes to using periods of different duration
* (more intuitive comparison across different periods).
*
* The current model framework allows both input or output normalized formulation.
* This will affect the parametrization, see Section :ref:`efficiency_output` for more details.
*
* .. [#ACT_RATING] The auxiliary variable :math:`ACT\_RATING_{n,t,y^V,y,c,l,h,q}` is defined in terms of input or
*    output of the technology.
*
* .. [#ACT_BD] The dynamic activity constraints are implemented as summed over all modes;
*    therefore, the variables for the relaxation are not indexed over the set ``mode``.
*
***

Variables
    OBJ objective value of the optimisation problem
;

Positive Variables
* resource production/extraction variable
    EXT(node,commodity,grade,year_all)   extraction of fossil resources
* commodity in inter-temporal stock
    STOCK(node,commodity,level,year_all) total quantity in intertemporal stock (storage)
* use of renewable resources
    REN(node, tec, commodity, grade, year_all, time)     activity of renewables specified per renewables grade
* investment and capacity variables
    CAP_NEW(node,tec,year_all)       new capacity by year
    CAP(node,tec,vintage,year_all)   total installed capacity by year
    CAP_FIRM(node,tec,commodity,level,year_all) capacity counting towards system reliability constraints
* auxiliary variable for distributing total activity of a technology to a number of "rating bins"
    ACT_RATING(node,tec,vintage,year_all,commodity,level,time,rating)
* variables for soft relaxation of dynamic activity constraints
    CAP_NEW_UP(node,tec,year_all)    relaxation variable for dynamic constraints on new capacity (upwards)
    CAP_NEW_LO(node,tec,year_all)    relaxation variable for dynamic constraints on new capacity (downwards)
    ACT_UP(node,tec,year_all,time)   relaxation variable for dynamic constraints on activity (upwards)
    ACT_LO(node,tec,year_all,time)   relaxation variable for dynamic constraints on activity (downwards)
* land-use model emulator
    LAND(node,land_scenario,year_all) relative share of land-use scenario
* content of storage
    STORAGE(node,tec,level,commodity,year_all,time)       state of charge (SoC) of storage at each sub-annual timestep (positive)
* initial content of storage
    STORAGE_INIT(node,tec,level,commodity,year_all,time)       initial content of storage (positive)
;

Variables
* intertemporal stock variables (input or output quantity into the stock)
    STOCK_CHG(node,commodity,level,year_all,time) annual input into and output from stocks of commodities
* technology activity variables (can be negative for some technologies, upper and lower bounds stated explicitly)
    ACT(node,tec,vintage,year_all,mode,time)     activity of technology by mode-year-timeperiod
* auxiliary variables for finrm-capacity formulation
    COMMODITY_USE(node,commodity,level,year_all) total amount of a commodity & level that was used or consumed
* nodal system costs over time
    COST_NODAL(node, year_all)                   system costs at the node level over time
* auxiliary variable for aggregate emissions by technology type and land-use model emulator
    EMISS(node,emission,type_tec,year_all)       aggregate emissions by technology type and land-use model emulator
* auxiliary variable for left-hand side of relations (linear constraints)
    REL(relation,node,year_all)                  auxiliary variable for left-hand side of user-defined relations
* time-related auxiliary variable for left-hand side of relations (linear constraints)
    REL_TIME(relation,node,year_all,time)                  auxiliary variable for left-hand side of user-defined relations
* change in the content of storage device
    STORAGE_CHARGE(node,tec,level,commodity,year_all,time)    charging of storage in each timestep (negative for discharge)
;

***
* .. _section_auxiliary_variable_def:
*
* Auxiliary variables
* ^^^^^^^^^^^^^^^^^^^
* ==================================================================== ======================================================================================================
* Variable                                                             Explanatory text
* ==================================================================== ======================================================================================================
* :math:`DEMAND_{n,c,l,y,h} \in \mathbb{R}`                            Demand level (in equilibrium with MACRO integration)
* :math:`PRICE\_COMMODITY_{n,c,l,y,h} \in \mathbb{R}`                  Commodity price (undiscounted marginals of :ref:`commodity_balance_gt` and :ref:`commodity_balance_lt`)
* :math:`PRICE\_EMISSION_{n,\widehat{e},\widehat{t},y} \in \mathbb{R}` Emission price (undiscounted marginals of :ref:`emission_constraint`)
* :math:`COST\_NODAL\_NET_{n,y} \in \mathbb{R}`                        System costs at the node level net of energy trade revenues/cost
* :math:`GDP_{n,y} \in \mathbb{R}`                                     Gross domestic product (GDP) in market exchange rates for MACRO reporting
* ==================================================================== ======================================================================================================
*
***

Variables
* auxiliary variables for demand, prices, costs and GDP (for reporting when MESSAGE is run with MACRO)
    DEMAND(node,commodity,level,year_all,time) demand
    PRICE_COMMODITY(node,commodity,level,year_all,time)  commodity price (derived from marginals of COMMODITY_BALANCE constraint)
    PRICE_EMISSION(node,type_emission,type_tec,year_all) emission price (derived from marginals of EMISSION_BOUND constraint)
    COST_NODAL_NET(node,year_all)              system costs at the node level over time including effects of energy trade
    GDP(node,year_all)                         gross domestic product (GDP) in market exchange rates for MACRO reporting
;

*----------------------------------------------------------------------------------------------------------------------*
* auxiliary bounds on activity variables (debugging mode, avoid inter-vintage arbitrage, investment technology)                                                        *
*----------------------------------------------------------------------------------------------------------------------*

* include upper and lower bounds (to avoid unbounded models)
%AUX_BOUNDS% ACT.lo(node,tec,year_all,year_all2,mode,time)$( map_tec_lifetime(node,tec,year_all,year_all2)
%AUX_BOUNDS%    AND map_tec_act(node,tec,year_all2,mode,time) ) = -%AUX_BOUND_VALUE% ;
%AUX_BOUNDS% ACT.up(node,tec,year_all,year_all2,mode,time)$( map_tec_lifetime(node,tec,year_all,year_all2)
%AUX_BOUNDS%    AND map_tec_act(node,tec,year_all2,mode,time) ) = %AUX_BOUND_VALUE% ;

* to avoid "inter-vintage arbitrage" (across different vintages of technologies), all activities that
* have positive lower bounds are assumed to be non-negative
ACT.lo(node,tec,year_all,year_all2,mode,time)$( map_tec_lifetime(node,tec,year_all,year_all2)
    AND map_tec_act(node,tec,year_all2,mode,time) AND bound_activity_lo(node,tec,year_all2,mode,time) >= 0 ) = 0 ;
* previous implementation using upper bounds
* ACT.lo(node,tec,year_all,year_all2,mode,time)$( map_tec_lifetime(node,tec,year_all,year_all2)
*    AND map_tec_act(node,tec,year_all2,mode,time)
*    AND ( NOT bound_activity_up(node,tec,year_all2,mode,time)
*        OR bound_activity_up(node,tec,year_all2,mode,time) >= 0 ) ) = 0 ;

* assume that all "investment" technologies must have non-negative activity levels
ACT.lo(node,inv_tec,year_all,year_all2,mode,time)$( map_tec_lifetime(node,inv_tec,year_all,year_all2)
    AND map_tec_act(node,inv_tec,year_all2,mode,time) ) = 0 ;

*----------------------------------------------------------------------------------------------------------------------*
* fixing variables to pre-specified values                                                                             *
*----------------------------------------------------------------------------------------------------------------------*

EXT.fx(node,commodity,grade,year_all)$( is_fixed_extraction(node,commodity,grade,year_all) ) =
    fixed_extraction(node,commodity,grade,year_all);
STOCK.fx(node,commodity,level,year_all)$( is_fixed_stock(node,commodity,level,year_all) ) =
    fixed_stock(node,commodity,level,year_all) ;
CAP_NEW.fx(node,tec,year_all)$( is_fixed_new_capacity(node,tec,year_all) ) =
    fixed_new_capacity(node,tec,year_all) ;
CAP.fx(node,tec,vintage,year_all)$( is_fixed_capacity(node,tec,vintage,year_all) ) =
    fixed_capacity(node,tec,vintage,year_all) ;
ACT.fx(node,tec,vintage,year_all,mode,time)$( is_fixed_activity(node,tec,vintage,year_all,mode,time) ) =
    fixed_activity(node,tec,vintage,year_all,mode,time) ;
LAND.fx(node,land_scenario,year_all)$( is_fixed_land(node,land_scenario,year_all) ) =
    fixed_land(node,land_scenario,year_all) ;

*----------------------------------------------------------------------------------------------------------------------*
* auxiliary variables for debugging mode (identifying infeasibilities)                                                 *
*----------------------------------------------------------------------------------------------------------------------*

* report mapping for debugging
Set
    AUX_ACT_BOUND_UP(node,tec,year_all,year_all2,mode,time) indicator whether auxiliary upper bound on activity is binding
    AUX_ACT_BOUND_LO(node,tec,year_all,year_all2,mode,time) indicator whether auxiliary upper bound on activity is binding
;

* slack variables for debugging
Positive variables
    SLACK_COMMODITY_EQUIVALENCE_UP(node,commodity,level,year_all,time) slack variable for commodity balance (upwards)
    SLACK_COMMODITY_EQUIVALENCE_LO(node,commodity,level,year_all,time) slack variable for commodity balance (downwards)
    SLACK_CAP_NEW_BOUND_UP (node,tec,year_all)        slack variable for bound on new capacity (upwards)
    SLACK_CAP_NEW_BOUND_LO (node,tec,year_all)        slack variable for bound on new capacity (downwards)
    SLACK_CAP_TOTAL_BOUND_UP (node,tec,year_all)      slack variable for upper bound on total installed capacity
    SLACK_CAP_TOTAL_BOUND_LO (node,tec,year_all)      slack variable for lower bound on total installed capacity
    SLACK_CAP_NEW_DYNAMIC_UP(node,tec,year_all)       slack variable for dynamic new capacity constraint (upwards)
    SLACK_CAP_NEW_DYNAMIC_LO(node,tec,year_all)       slack variable for dynamic new capacity constraint (downwards)
    SLACK_ACT_BOUND_UP(node,tec,year_all,mode,time)   slack variable for upper bound on activity
    SLACK_ACT_BOUND_LO(node,tec,year_all,mode,time)   slack variable for lower bound on activity
    SLACK_ACT_DYNAMIC_UP(node,tec,year_all,time)      slack variable for dynamic activity constraint relaxation (upwards)
    SLACK_ACT_DYNAMIC_LO(node,tec,year_all,time)      slack variable for dynamic activity constraint relaxation (downwards)
    SLACK_LAND_SCEN_UP(node,land_scenario,year_all)   slack variable for dynamic land scenario constraint relaxation (upwards)
    SLACK_LAND_SCEN_LO(node,land_scenario,year_all)   slack variable for dynamic land scenario constraint relaxation (downwards)
    SLACK_LAND_TYPE_UP(node,year_all,land_type)       slack variable for dynamic land type constraint relaxation (upwards)
    SLACK_LAND_TYPE_LO(node,year_all,land_type)       slack variable for dynamic land type constraint relaxation (downwards)
    SLACK_RELATION_BOUND_UP(relation,node,year_all)   slack variable for upper bound of generic relation
    SLACK_RELATION_BOUND_LO(relation,node,year_all)   slack variable for lower bound of generic relation
    SLACK_RELATION_BOUND_UP_TIME(relation,node,year_all,time)   slack variable for upper bound of generic relation with subannual timestep
    SLACK_RELATION_BOUND_LO_TIME(relation,node,year_all,time)   slack variable for lower bound of generic relation with subannual timestep
;

*----------------------------------------------------------------------------------------------------------------------*
* equation definitions                                                                                                 *
*----------------------------------------------------------------------------------------------------------------------*

Equations
    OBJECTIVE                       objective value of the optimisation problem
    COST_ACCOUNTING_NODAL           cost accounting at node level over time
    EXTRACTION_EQUIVALENCE          auxiliary equation to simplify the resource extraction formulation
    EXTRACTION_BOUND_UP             upper bound on extraction (by grade)
    RESOURCE_CONSTRAINT             constraint on resources remaining in each period (maximum extraction per period)
    RESOURCE_HORIZON                constraint on extraction over entire model horizon (resource volume in place)
    COMMODITY_BALANCE_GT            commodity supply greater than or equal demand
    COMMODITY_BALANCE_LT            commodity supply lower than or equal demand
    STOCKS_BALANCE                  commodity inter-temporal balance of stocks
    CAPACITY_CONSTRAINT             capacity constraint for technology (by sub-annual time slice)
    CAPACITY_MAINTENANCE_HIST       constraint for capacity maintenance  historical installation (built before start of model horizon)
    CAPACITY_MAINTENANCE_NEW        constraint for capacity maintenance of new capacity built in the current period (vintage == year)
    CAPACITY_MAINTENANCE            constraint for capacity maintenance over the technical lifetime
    OPERATION_CONSTRAINT            constraint on maximum yearly operation (scheduled down-time for maintenance)
    MIN_UTILIZATION_CONSTRAINT      constraint for minimum yearly operation (aggregated over the course of a year)
    RENEWABLES_POTENTIAL_CONSTRAINT constraint on renewable resource potential
    RENEWABLES_CAPACITY_REQUIREMENT lower bound on required overcapacity when using lower grade potentials
    RENEWABLES_EQUIVALENCE          equation to define the renewables extraction
    ADDON_ACTIVITY_UP               addon-technology activity upper constraint
    ADDON_ACTIVITY_LO               addon technology activity lower constraint
    COMMODITY_USE_LEVEL             aggregate use of commodity by level as defined by total input into technologies
    ACTIVITY_BY_RATING              constraint on auxiliary rating-specific activity variable by rating bin
    ACTIVITY_RATING_TOTAL           equivalence of auxiliary rating-specific activity variables to actual activity
    FIRM_CAPACITY_PROVISION         contribution of dispatchable technologies to auxiliary firm-capacity variable
    SYSTEM_RELIABILITY_CONSTRAINT   constraint on total system reliability (firm capacity)
    SYSTEM_FLEXIBILITY_CONSTRAINT   constraint on total system flexibility
    NEW_CAPACITY_BOUND_UP           upper bound on technology capacity investment
    NEW_CAPACITY_BOUND_LO           lower bound on technology capacity investment
    TOTAL_CAPACITY_BOUND_UP         upper bound on total installed capacity
    TOTAL_CAPACITY_BOUND_LO         lower bound on total installed capacity
    NEW_CAPACITY_CONSTRAINT_UP      dynamic constraint for capacity investment (learning and spillovers upper bound)
    NEW_CAPACITY_SOFT_CONSTRAINT_UP bound on soft relaxation of dynamic new capacity constraints (upwards)
    NEW_CAPACITY_CONSTRAINT_LO      dynamic constraint on capacity investment (lower bound)
    NEW_CAPACITY_SOFT_CONSTRAINT_LO bound on soft relaxation of dynamic new capacity constraints (downwards)
    ACTIVITY_BOUND_UP               upper bound on activity summed over all vintages
    ACTIVITY_BOUND_LO               lower bound on activity summed over all vintages
    ACTIVITY_BOUND_ALL_MODES_UP     upper bound on activity summed over all vintages and modes
    ACTIVITY_BOUND_ALL_MODES_LO     lower bound on activity summed over all vintages and modes
    SHARE_CONSTRAINT_COMMODITY_UP   upper bounds on share constraints for commodities
    SHARE_CONSTRAINT_COMMODITY_LO   lower bounds on share constraints for commodities
    SHARE_CONSTRAINT_MODE_UP        upper bounds on share constraints for modes of a given technology
    SHARE_CONSTRAINT_MODE_LO        lower bounds on share constraints for modes of a given technology
    ACTIVITY_CONSTRAINT_UP          dynamic constraint on the market penetration of a tgeneric_share_factor_upechnology activity (upper bound)
    ACTIVITY_SOFT_CONSTRAINT_UP     bound on relaxation of the dynamic constraint on market penetration (upper bound)
    ACTIVITY_CONSTRAINT_LO          dynamic constraint on the market penetration of a technology activity (lower bound)
    ACTIVITY_SOFT_CONSTRAINT_LO     bound on relaxation of the dynamic constraint on market penetration (lower bound)
    EMISSION_EQUIVALENCE            auxiliary equation to simplify the notation of emissions
    EMISSION_CONSTRAINT             nodal-regional-global constraints on emissions (by category)
    LAND_CONSTRAINT                 constraint on total land use (linear combination of land scenarios adds up to 1)
    DYNAMIC_LAND_SCEN_CONSTRAINT_UP dynamic constraint on land scenario change (upper bound)
    DYNAMIC_LAND_SCEN_CONSTRAINT_LO dynamic constraint on land scenario change (lower bound)
    DYNAMIC_LAND_TYPE_CONSTRAINT_UP dynamic constraint on land-use change (upper bound)
    DYNAMIC_LAND_TYPE_CONSTRAINT_LO dynamic constraint on land-use change (lower bound)
    RELATION_EQUIVALENCE            auxiliary equation to simplify the implementation of relations
    RELATION_CONSTRAINT_UP          upper bound of relations (linear constraints)
    RELATION_CONSTRAINT_LO          lower bound of relations (linear constraints)
    STORAGE_CHANGE                  change in the state of charge of storage
    STORAGE_BALANCE                 balance of the state of charge of storage
    STORAGE_BALANCE_INIT            balance of the state of charge of storage at sub-annual time steps with initial storage content
<<<<<<< HEAD
    STORAGE_INPUT                   connecting an input commodity to maintain the activity of storage container (not stored commodity)
*    STORAGE_EQUIVALENCE             equalizing the content of storage at the end of cycle to the initial content
=======
    STORAGE_EQUIVALENCE             equalizing the content of storage at the end of cycle to the initial content
    STORAGE_INPUT                   connecting an input commodity to maintain the activity of storage container (not stored commodity)
    STORAGE_EQUIVALENCE             equalizing the content of storage at the end of cycle to the initial content
    STORAGE_INPUT                   connecting an input commodity to maintain the activity of storage container (not stored commodity)
>>>>>>> faaec33d
*    EMISSION_EQUIVALENCE_TIME       time dependentauxiliary equation to simplify the notation of emissions
    RELATION_EQUIVALENCE_TIME       time dependent auxiliary equation to simplify the implementation of relations
    RELATION_EQUIVALENCE_YEAR       time dependent auxiliary equation to simplify the implementation of relations at year level
    RELATION_CONSTRAINT_UP_TIME     time dependentupper bound of relations (linear constraints)
    RELATION_CONSTRAINT_LO_TIME     time dependent lower bound of relations (linear constraints)
;
*----------------------------------------------------------------------------------------------------------------------*
* equation statements                                                                                                  *
*----------------------------------------------------------------------------------------------------------------------*

***
* .. _section_objective:
*
* Objective function
* ------------------
*
* The objective function of the |MESSAGEix| core model
* ^^^^^^^^^^^^^^^^^^^^^^^^^^^^^^^^^^^^^^^^^^^^^^^^^^^^
*
* .. _equation_objective:
*
* Equation OBJECTIVE
* """"""""""""""""""
*
* The objective function (of the core model) minimizes total discounted systems costs including costs for emissions,
* relaxations of dynamic constraints
*
* .. math::
*    OBJ = \sum_{n,y \in Y^{M}} df\_period_{y} \cdot COST\_NODAL_{n,y}
*
***
OBJECTIVE..
    OBJ =E= SUM( (node,year), df_period(year) * COST_NODAL(node,year) ) ;

***
* Regional system cost accounting function
* ----------------------------------------
*
* Accounting of regional system costs over time
* ^^^^^^^^^^^^^^^^^^^^^^^^^^^^^^^^^^^^^^^^^^^^^
*
* .. _equation_cost_accounting_nodal:
*
* Equation COST_ACCOUNTING_NODAL
* """"""""""""""""""""""""""""""
*
* Accounting of regional systems costs over time as well as costs for emissions (taxes),
* land use (from the model land-use model emulator), relaxations of dynamic constraints,
* and linear relations.
*
* .. math::
*    COST\_NODAL_{n,y} & = \sum_{c,g} \ resource\_cost_{n,c,g,y} \cdot EXT_{n,c,g,y} \\
*      & + \sum_{t} \
*          \bigg( inv\_cost_{n,t,y} \cdot construction\_time\_factor_{n,t,y} \\
*      & \quad \quad \quad \cdot end\_of\_horizon\_factor_{n,t,y} \cdot CAP\_NEW_{n,t,y} \\[4 pt]
*      & \quad \quad + \sum_{y^V \leq y} \ fix\_cost_{n,t,y^V,y} \cdot CAP_{n,t,y^V,y} \\
*      & \quad \quad + \sum_{\substack{y^V \leq y \\ m,h}} \ var\_cost_{n,t,y^V,y,m,h} \cdot ACT_{n,t,y^V,y,m,h} \\
*      & \quad \quad + \Big( abs\_cost\_new\_capacity\_soft\_up_{n,t,y} \\
*      & \quad \quad \quad
*          + level\_cost\_new\_capacity\_soft\_up_{n,t,y} \cdot\ inv\_cost_{n,t,y}
*          \Big) \cdot CAP\_NEW\_UP_{n,t,y} \\[4pt]
*      & \quad \quad + \Big( abs\_cost\_new\_capacity\_soft\_lo_{n,t,y} \\
*      & \quad \quad \quad
*          + level\_cost\_new\_capacity\_soft\_lo_{n,t,y} \cdot\ inv\_cost_{n,t,y}
*          \Big) \cdot CAP\_NEW\_LO_{n,t,y} \\[4pt]
*      & \quad \quad + \sum_{m,h} \ \Big( abs\_cost\_activity\_soft\_up_{n,t,y,m,h} \\
*      & \quad \quad \quad
*          + level\_cost\_activity\_soft\_up_{n,t,y,m,h} \cdot\ levelized\_cost_{n,t,y,m,h}
*          \Big) \cdot ACT\_UP_{n,t,y,h} \\
*      & \quad \quad + \sum_{m,h} \ \Big( abs\_cost\_activity\_soft\_lo_{n,t,y,m,h} \\
*      & \quad \quad \quad
*          + level\_cost\_activity\_soft\_lo_{n,t,y,m,h} \cdot\ levelized\_cost_{n,t,y,m,h}
*          \Big) \cdot ACT\_LO_{n,t,y,h} \bigg) \\
*      & + \sum_{\substack{\widehat{e},\widehat{t} \\ e \in E(\widehat{e})}}
*            emission\_scaling_{\widehat{e},e} \cdot \ emission\_tax_{n,\widehat{e},\widehat{t},y}
*            \cdot EMISS_{n,e,\widehat{t},y} \\
*      & + \sum_{s} land\_cost_{n,s,y} \cdot LAND_{n,s,y} \\
*      & + \sum_{r} relation\_cost_{r,n,y} \cdot REL_{r,n,y}
***

COST_ACCOUNTING_NODAL(node, year)..
    COST_NODAL(node, year) =E=
* resource extraction costs
    SUM((commodity,grade)$( map_resource(node,commodity,grade,year) ),
         resource_cost(node,commodity,grade,year) * EXT(node,commodity,grade,year) )
* technology capacity investment, maintainance, operational cost
    + SUM((tec)$( map_tec(node,tec,year) ),
            ( inv_cost(node,tec,year) * construction_time_factor(node,tec,year)
                * end_of_horizon_factor(node,tec,year) * CAP_NEW(node,tec,year)
            + SUM(vintage$( map_tec_lifetime(node,tec,vintage,year) ),
                fix_cost(node,tec,vintage,year) * CAP(node,tec,vintage,year) ) )$( inv_tec(tec) )
            + SUM((vintage,mode,time)$( map_tec_lifetime(node,tec,vintage,year) AND map_tec_act(node,tec,year,mode,time) ),
                var_cost(node,tec,vintage,year,mode,time) * ACT(node,tec,vintage,year,mode,time) )
            )
* additional cost terms (penalty) for relaxation of 'soft' dynamic new capacity constraints
    + SUM((inv_tec)$( map_tec(node,inv_tec,year) ),
        SUM((mode,time)$map_tec_act(node,inv_tec,year,mode,time),
            ( ( abs_cost_new_capacity_soft_up(node,inv_tec,year)
                + level_cost_new_capacity_soft_up(node,inv_tec,year) * inv_cost(node,inv_tec,year)
                ) * CAP_NEW_UP(node,inv_tec,year) )$( soft_new_capacity_up(node,inv_tec,year) )
            + ( ( abs_cost_new_capacity_soft_lo(node,inv_tec,year)
                + level_cost_new_capacity_soft_lo(node,inv_tec,year) * inv_cost(node,inv_tec,year)
                ) * CAP_NEW_LO(node,inv_tec,year) )$( soft_new_capacity_lo(node,inv_tec,year) )
            )
        )
* additional cost terms (penalty) for relaxation of 'soft' dynamic activity constraints
    + SUM((tec)$( map_tec(node,tec,year) ),
        SUM(time$( map_tec_time(node,tec,year,time) ),
            ( ( abs_cost_activity_soft_up(node,tec,year,time)
                + level_cost_activity_soft_up(node,tec,year,time) * levelized_cost(node,tec,year,time)
                ) * ACT_UP(node,tec,year,time) )$( soft_activity_up(node,tec,year,time) )
            + ( ( abs_cost_activity_soft_lo(node,tec,year,time)
                + level_cost_activity_soft_lo(node,tec,year,time)  * levelized_cost(node,tec,year,time)
                ) * ACT_LO(node,tec,year,time) )$( soft_activity_lo(node,tec,year,time) )
            )
        )
* emission taxes (by parent node, type of technology, type of year and type of emission)
    + SUM((type_emission,emission,type_tec,type_year)$( emission_scaling(type_emission,emission)
            AND cat_year(type_year,year) ),
        emission_scaling(type_emission,emission)
        * tax_emission(node,type_emission,type_tec,type_year)
        * EMISS(node,emission,type_tec,year) )

$ontext
*+++ emission taxes for time-level emissions
    + SUM((type_emission,emission,type_tec,type_year)$( emission_scaling(type_emission,emission)
            AND cat_year(type_year,year) ),
        emission_scaling(type_emission,emission)
        * tax_emission(node,type_emission,type_tec,type_year)
        * SUM(time, EMISS_TIME(node,emission,type_tec,year,time) ) )
$offtext

* cost terms from land-use model emulator (only includes valid node-land_scenario-year combinations)
    + SUM(land_scenario$( land_cost(node,land_scenario,year) ),
        land_cost(node,land_scenario,year) * LAND(node,land_scenario,year) )
* cost terms associated with linear relations

    + SUM(relation$( relation_cost(relation,node,year) ),
        relation_cost(relation,node,year) * REL(relation,node,year) )

*+++ cost terms associated with linear relations on sub-annual timeslice level
    + SUM((relation,time)$( relation_cost(relation,node,year) AND
          (map_relation_time(relation,node,year,time) OR map_relation_year(relation,node,year,time) ) ),
        relation_cost(relation,node,year) * REL_TIME(relation,node,year,time ) )

* implementation of slack variables for constraints to aid in debugging
    + SUM((commodity,level,time)$( map_commodity(node,commodity,level,year,time) ), ( 0
%SLACK_COMMODITY_EQUIVALENCE%   + SLACK_COMMODITY_EQUIVALENCE_UP(node,commodity,level,year,time)
%SLACK_COMMODITY_EQUIVALENCE%   + SLACK_COMMODITY_EQUIVALENCE_LO(node,commodity,level,year,time)
        ) * 1e6 )
    + SUM((tec)$( map_tec(node,tec,year) ), ( 0
%SLACK_CAP_NEW_BOUND_UP%    + 10 * SLACK_CAP_NEW_BOUND_UP(node,tec,year)
%SLACK_CAP_NEW_BOUND_LO%    + 10 * SLACK_CAP_NEW_BOUND_LO(node,tec,year)
%SLACK_CAP_NEW_DYNAMIC_UP%  + 10 * SLACK_CAP_NEW_DYNAMIC_UP(node,tec,year)
%SLACK_CAP_NEW_DYNAMIC_LO%  + 10 * SLACK_CAP_NEW_DYNAMIC_LO(node,tec,year)
%SLACK_CAP_TOTAL_BOUND_UP%  + 10 * SLACK_CAP_TOTAL_BOUND_UP(node,tec,year)
%SLACK_CAP_TOTAL_BOUND_LO%  + 10 * SLACK_CAP_TOTAL_BOUND_LO(node,tec,year)
        ) * ABS( 1000 + inv_cost(node,tec,year) ) )
    + SUM((tec,time)$( map_tec_time(node,tec,year,time) ), ( 0
%SLACK_ACT_BOUND_UP%   + 10 * SUM(mode$( map_tec_act(node,tec,year,mode,time) ), SLACK_ACT_BOUND_UP(node,tec,year,mode,time) )
%SLACK_ACT_BOUND_LO%   + 10 * SUM(mode$( map_tec_act(node,tec,year,mode,time) ), SLACK_ACT_BOUND_LO(node,tec,year,mode,time) )
%SLACK_ACT_DYNAMIC_UP% + 10 * SLACK_ACT_DYNAMIC_UP(node,tec,year,time)
%SLACK_ACT_DYNAMIC_LO% + 10 * SLACK_ACT_DYNAMIC_LO(node,tec,year,time)
        ) * ( 1e8
            + ABS( SUM(mode$map_tec_act(node,tec,year,mode,time), var_cost(node,tec,year,year,mode,time) ) )
            + fix_cost(node,tec,year,year) ) )
    + SUM(land_scenario, 0
%SLACK_LAND_SCEN_UP% + 1e6 * SLACK_LAND_SCEN_UP(node,land_scenario,year)
%SLACK_LAND_SCEN_LO% + 1e6 * SLACK_LAND_SCEN_LO(node,land_scenario,year)
        )
    + SUM(land_type, 0
%SLACK_LAND_TYPE_UP% + 1e6 * SLACK_LAND_TYPE_UP(node,year,land_type)
%SLACK_LAND_TYPE_LO% + 1e6 * SLACK_LAND_TYPE_LO(node,year,land_type)
        )
    + SUM((relation), 0
%SLACK_RELATION_BOUND_UP% + 1e6 * SLACK_RELATION_BOUND_UP(relation,node,year)$( is_relation_upper(relation,node,year) )
%SLACK_RELATION_BOUND_LO% + 1e6 * SLACK_RELATION_BOUND_LO(relation,node,year)$( is_relation_lower(relation,node,year) )
        )
    + SUM((relation,time), 0
%SLACK_RELATION_BOUND_UP_TIME% + 1e6 * SLACK_RELATION_BOUND_UP_TIME(relation,node,year,time)
%SLACK_RELATION_BOUND_LO_TIME% + 1e6 * SLACK_RELATION_BOUND_LO_TIME(relation,node,year,time)
        )
;

***
* Here, :math:`n^L \in N(n)` are all nodes :math:`n^L` that are sub-nodes of node :math:`n`.
* The subset of technologies :math:`t \in T(\widehat{t})` are all tecs that belong to category :math:`\widehat{t}`,
* and similar notation is used for emissions :math:`e \in E`.
***

*----------------------------------------------------------------------------------------------------------------------*
***
* .. _section_resource_commodity:
*
* Resource and commodity section
* ------------------------------
*
* Constraints on resource extraction
* ^^^^^^^^^^^^^^^^^^^^^^^^^^^^^^^^^^
*
* .. _extraction_equivalence:
*
* Equation EXTRACTION_EQUIVALENCE
* """""""""""""""""""""""""""""""
*
* This constraint translates the quantity of resources extracted (summed over all grades) to the input used by
* all technologies (drawing from that node). It is introduced to simplify subsequent notation in input/output relations
* and nodal balance constraints.
*
*  .. math::
*     \sum_{g} EXT_{n,c,g,y} =
*     \sum_{\substack{n^L,t,m,h,h^{OD} \\ y^V \leq y  \\ \ l \in L^{RES} \subseteq L }}
*         input_{n^L,t,y^V,y,m,n,c,l,h,h^{OD}} \cdot ACT_{n^L,t,m,y,h}
*
* The set :math:`L^{RES} \subseteq L` denotes all levels for which the detailed representation of resources applies.
***
EXTRACTION_EQUIVALENCE(node,commodity,year)..
    SUM(grade$( map_resource(node,commodity,grade,year) ), EXT(node,commodity,grade,year) )
    =G= SUM((location,tec,vintage,mode,level_resource,time_act,time_od)$( map_tec_act(node,tec,year,mode,time_act)
            AND map_tec_lifetime(node,tec,vintage,year) ),
        input(location,tec,vintage,year,mode,node,commodity,level_resource,time_act,time_od)
        * ACT(location,tec,vintage,year,mode,time_act) ) ;

***
* .. _equation_extraction_bound_up:
*
* Equation EXTRACTION_BOUND_UP
* """"""""""""""""""""""""""""
*
* This constraint specifies an upper bound on resource extraction by grade.
*
*  .. math::
*     EXT_{n,c,g,y} \leq bound\_extraction\_up_{n,c,g,y}
*
***
EXTRACTION_BOUND_UP(node,commodity,grade,year)$( map_resource(node,commodity,grade,year)
        AND is_bound_extraction_up(node,commodity,grade,year) )..
    EXT(node,commodity,grade,year) =L= bound_extraction_up(node,commodity,grade,year) ;

***
* .. _equation_resource_constraint:
*
* Equation RESOURCE_CONSTRAINT
* """"""""""""""""""""""""""""
*
* This constraint restricts that resource extraction in a year guarantees the "remaining resources" constraint,
* i.e., only a given fraction of remaining resources can be extracted per year.
*
*  .. math::
*     EXT_{n,c,g,y} \leq
*     resource\_remaining_{n,c,g,y} \cdot
*         \Big( & resource\_volume_{n,c,g} \\
*               & - \sum_{y' < y} duration\_period_{y'} \cdot EXT_{n,c,g,y'} \Big)
*
***
RESOURCE_CONSTRAINT(node,commodity,grade,year)$( map_resource(node,commodity,grade,year)
        AND resource_remaining(node,commodity,grade,year) )..
* extraction per year
    EXT(node,commodity,grade,year) =L=
* remaining resources multiplied by remaining-resources-factor
    resource_remaining(node,commodity,grade,year)
    * ( resource_volume(node,commodity,grade)
        - SUM(year2$( year_order(year2) < year_order(year) ),
            duration_period(year2) * EXT(node,commodity,grade,year2) ) ) ;

***
* .. _equation_resource_horizon:
*
* Equation RESOURCE_HORIZON
* """""""""""""""""""""""""
* This constraint ensures that total resource extraction over the model horizon does not exceed the available resources.
*
*  .. math::
*     \sum_{y} duration\_period_{y} \cdot EXT_{n,c,g,y} \leq  resource\_volume_{n,c,g}
*
***
RESOURCE_HORIZON(node,commodity,grade)$( SUM(year$map_resource(node,commodity,grade,year), 1 ) )..
    SUM(year, duration_period(year) * EXT(node,commodity,grade,year) ) =L= resource_volume(node,commodity,grade) ;

*----------------------------------------------------------------------------------------------------------------------*
***
* Constraints on commodities and stocks
* ^^^^^^^^^^^^^^^^^^^^^^^^^^^^^^^^^^^^^
*
* .. _commodity_balance:
*
* Auxiliary COMMODITY_BALANCE
* """""""""""""""""""""""""""
* For the commodity balance constraints below, we introduce an auxiliary variable called :math:`COMMODITY\_BALANCE`. This is implemented
* as a GAMS ``$macro`` function.
*
*  .. math::
*     \sum_{\substack{n^L,t,m,h^A \\ y^V \leq y}} output_{n^L,t,y^V,y,m,n,c,l,h^A,h}
*         \cdot duration\_time\_rel_{h,h^A} \cdot ACT_{n^L,t,y^V,y,m,h^A} & \\
*     - \sum_{\substack{n^L,t,m,h^A \\ y^V \leq y}} input_{n^L,t,y^V,y,m,n,c,l,h^A,h}
*         \cdot duration\_time\_rel_{h,h^A} \cdot ACT_{n^L,t,m,y,h^A} & \\
*     + \ STOCK\_CHG_{n,c,l,y,h} + \ \sum_s \Big( land\_output_{n,s,y,c,l,h} - land\_input_{n,s,y,c,l,h} \Big) \cdot & LAND_{n,s,y} \\[4pt]
*     - \ demand\_fixed_{n,c,l,y,h}
*     = COMMODITY\_BALANCE_{n,c,l,y,h} \quad \forall \ l \notin (L^{RES}, & L^{REN}, L^{STOR} \subseteq L)
*
* The commodity balance constraint at the resource level is included in the `Equation RESOURCE_CONSTRAINT`_,
* while at the renewable level, it is included in the `Equation RENEWABLES_EQUIVALENCE`_,
* and at the storage level, it is included in the `Equation STORAGE_BALANCE`_.
***
$macro COMMODITY_BALANCE(node,commodity,level,year,time) (                                                             \
    SUM( (location,tec,vintage,mode,time2)$( map_tec_act(location,tec,year,mode,time2)                                 \
            AND map_tec_lifetime(location,tec,vintage,year) ),                                                         \
* import into node and output by all technologies located at 'location' sending to 'node' and 'time2' sending to 'time'
        output(location,tec,vintage,year,mode,node,commodity,level,time2,time)                                         \
         * ACT(location,tec,vintage,year,mode,time2)                                    \
* export from node and input into technologies located at 'location' taking from 'node' and 'time2' taking from 'time'
        - input(location,tec,vintage,year,mode,node,commodity,level,time2,time)                                        \
         * ACT(location,tec,vintage,year,mode,time2) )                                  \
* quantity taken out from ( >0 ) or put into ( <0 ) inter-period stock (storage)
    + STOCK_CHG(node,commodity,level,year,time)$( map_stocks(node,commodity,level,year) )                              \
* yield from land-use model emulator
    + SUM(land_scenario,                                                                                               \
        ( land_output(node,land_scenario,year,commodity,level,time)                                                    \
          - land_input(node,land_scenario,year,commodity,level,time) ) * LAND(node,land_scenario,year) )               \
* final demand (exogenous parameter to be satisfied by the commodity system)
    - demand_fixed(node,commodity,level,year,time)                                                                     \
    )$( map_commodity(node,commodity,level,year,time) AND NOT level_resource(level) AND NOT level_renewable(level) )

***
* .. _commodity_balance_gt:
*
* Equation COMMODITY_BALANCE_GT
* """""""""""""""""""""""""""""
* This constraint ensures that supply is greater or equal than demand for every commodity-level combination.
*
*  .. math::
*     COMMODITY\_BALANCE_{n,c,l,y,h} \geq 0
*
***
COMMODITY_BALANCE_GT(node,commodity,level,year,time)$( map_commodity(node,commodity,level,year,time)
        AND NOT level_resource(level) AND NOT level_renewable(level) AND NOT level_storage(level) )..
    COMMODITY_BALANCE(node,commodity,level,year,time)
* relaxation of constraints for debugging
%SLACK_COMMODITY_EQUIVALENCE% + SLACK_COMMODITY_EQUIVALENCE_UP(node,commodity,level,year,time)
     =G= 0 ;

***
* .. _commodity_balance_lt:
*
* Equation COMMODITY_BALANCE_LT
* """""""""""""""""""""""""""""
* This constraint ensures that the supply is smaller than or equal to the demand for all commodity-level combinations
* given in the :math:`balance\_equality_{c,l}`. In combination with the constraint above, it ensures that supply
* is (exactly) equal to demand.
*
*  .. math::
*     COMMODITY\_BALANCE_{n,c,l,y,h} \leq 0
*
***
COMMODITY_BALANCE_LT(node,commodity,level,year,time)$( map_commodity(node,commodity,level,year,time)
        AND NOT level_resource(level) AND NOT level_renewable(level) AND NOT level_storage(level)
        AND balance_equality(commodity,level) )..
    COMMODITY_BALANCE(node,commodity,level,year,time)
* relaxation of constraints for debugging
%SLACK_COMMODITY_EQUIVALENCE% - SLACK_COMMODITY_EQUIVALENCE_LO(node,commodity,level,year,time)
    =L= 0 ;

***
* .. equation_stock_balance:
*
* Equation STOCKS_BALANCE
* """""""""""""""""""""""
* This constraint ensures the inter-temporal balance of commodity stocks.
* The parameter :math:`commodity\_stocks_{n,c,l}` can be used to model exogenous additions to the stock
*
*  .. math::
*     STOCK_{n,c,l,y} + commodity\_stock_{n,c,l,y} =
*         duration\_period_{y} \cdot & \sum_{h} STOCK\_CHG_{n,c,l,y,h} \\
*                                    & + STOCK_{n,c,l,y+1}
*
***
STOCKS_BALANCE(node,commodity,level,year)$( map_stocks(node,commodity,level,year) )..
    STOCK(node,commodity,level,year)$( NOT first_period(year) )
    + commodity_stock(node,commodity,level,year) =E=
    duration_period(year) * SUM(time$( map_commodity(node,commodity,level,year,time) ),
         STOCK_CHG(node,commodity,level,year,time) )
    + SUM(year2$( seq_period(year,year2) ), STOCK(node,commodity,level,year2) ) ;

*----------------------------------------------------------------------------------------------------------------------*
***
* .. _section_technology:
*
* Technology section
* ------------------
*
* Technical and engineering constraints
* ^^^^^^^^^^^^^^^^^^^^^^^^^^^^^^^^^^^^^
* The first set of constraints concern technologies that have explicit investment decisions
* and where installed/maintained capacity is relevant for operational decisions.
* The set where :math:`T^{INV} \subseteq T` is the set of all these technologies.

*
* .. _equation_capacity_constraint:
*
* Equation CAPACITY_CONSTRAINT
* """"""""""""""""""""""""""""
* This constraint ensures that the actual activity of a technology at a node cannot exceed available (maintained)
* capacity summed over all vintages, including the technology capacity factor :math:`capacity\_factor_{n,t,y,t}`.
*
*  .. math::
*     \sum_{m} ACT_{n,t,y^V,y,m,h}
*         \leq duration\_time_{h} \cdot capacity\_factor_{n,t,y^V,y,h} \cdot CAP_{n,t,y^V,y}
*         \quad \forall \ t \ \in \ T^{INV}
*
***
CAPACITY_CONSTRAINT(node,inv_tec,vintage,year,time)$( map_tec_time(node,inv_tec,year,time)
        AND map_tec_lifetime(node,inv_tec,vintage,year) )..
    SUM(mode$( map_tec_act(node,inv_tec,year,mode,time) ), ACT(node,inv_tec,vintage,year,mode,time) )
        =L= duration_time(time) * capacity_factor(node,inv_tec,vintage,year,time) * CAP(node,inv_tec,vintage,year) ;

***
* .. _equation_capacity_maintenance_hist:
*
* Equation CAPACITY_MAINTENANCE_HIST
* """"""""""""""""""""""""""""""""""
* The following three constraints implement technology capacity maintenance over time to allow early retirment.
* The optimization problem determines the optimal timing of retirement, when fixed operation-and-maintenance costs
* exceed the benefit in the objective function.
*
* The first constraint ensures that historical capacity (built prior to the model horizon) is available
* as installed capacity in the first model period.
*
*   .. math::
*      CAP_{n,t,y^V,'first\_period'} & \leq
*          remaining\_capacity_{n,t,y^V,'first\_period'} \cdot
*          duration\_period_{y^V} \cdot
*          historical\_new\_capacity_{n,t,y^V} \\
*      & \text{if } y^V  < 'first\_period' \text{ and } |y| - |y^V| < technical\_lifetime_{n,t,y^V}
*      \quad \forall \ t \in T^{INV}
*
***
CAPACITY_MAINTENANCE_HIST(node,inv_tec,vintage,first_period)$( map_tec_lifetime(node,inv_tec,vintage,first_period)
        AND historical(vintage))..
    CAP(node,inv_tec,vintage,first_period)
    =L= remaining_capacity(node,inv_tec,vintage,first_period) *
        duration_period(vintage) * historical_new_capacity(node,inv_tec,vintage) ;

***
* .. _equation_capacity_maintenance_new:
*
* Equation CAPACITY_MAINTENANCE_NEW
* """""""""""""""""""""""""""""""""
* The second constraint ensures that capacity is fully maintained throughout the model period
* in which it was constructed (no early retirement in the period of construction).
*
*   .. math::
*      CAP_{n,t,y^V,y^V} =
*          remaining\_capacity_{n,t,y^V,y^V} \cdot
*          duration\_period_{y^V} \cdot
*          CAP\_NEW_{n,t,y^V}
*      \quad \forall \ t \in T^{INV}
*
* The current formulation does not account for construction time in the constraints, but only adds a mark-up
* to the investment costs in the objective function.
***
CAPACITY_MAINTENANCE_NEW(node,inv_tec,vintage,vintage)$( map_tec_lifetime(node,inv_tec,vintage,vintage) )..
    CAP(node,inv_tec,vintage,vintage)
    =E= remaining_capacity(node,inv_tec,vintage,vintage)
        * duration_period(vintage) * CAP_NEW(node,inv_tec,vintage) ;

***
* .. _equation_capacity_maintenance:
*
* Equation CAPACITY_MAINTENANCE
* """""""""""""""""""""""""""""
* The third constraint implements the dynamics of capacity maintenance throughout the model horizon.
* Installed capacity can be maintained over time until decommissioning, which is irreversible.
*
*   .. math::
*      CAP_{n,t,y^V,y} & \leq
*          remaining\_capacity_{n,t,y^V,y} \cdot
*          CAP_{n,t,y^V,y-1} \\
*      \quad & \text{if } y > y^V \text{ and } y^V  > 'first\_period' \text{ and } |y| - |y^V| < technical\_lifetime_{n,t,y^V}
*      \quad \forall \ t \in T^{INV}
*
***
CAPACITY_MAINTENANCE(node,inv_tec,vintage,year)$( map_tec_lifetime(node,inv_tec,vintage,year)
        AND NOT first_period(year) AND year_order(vintage) < year_order(year))..
    CAP(node,inv_tec,vintage,year)
    =L= remaining_capacity(node,inv_tec,vintage,year) *
        ( SUM(year2$( seq_period(year2,year) ),
              CAP(node,inv_tec,vintage,year2) ) ) ;

***
* .. _equation_operation_constraint:
*
* Equation OPERATION_CONSTRAINT
* """""""""""""""""""""""""""""
* This constraint provides an upper bound on the total operation of installed capacity over a year.
* It can be used to represent reuqired scheduled unavailability of installed capacity.
*
*   .. math::
*      \sum_{m,h} ACT_{n,t,y^V,y,m,h}
*          \leq operation\_factor_{n,t,y^V,y} \cdot capacity\_factor_{n,t,y^V,y,m,\text{'year'}} \cdot CAP_{n,t,y^V,y}
*      \quad \forall \ t \in T^{INV}
*
* This constraint is only active if :math:`operation\_factor_{n,t,y^V,y} < 1`.
***
OPERATION_CONSTRAINT(node,inv_tec,vintage,year)$( map_tec_lifetime(node,inv_tec,vintage,year)
        AND operation_factor(node,inv_tec,vintage,year) < 1 )..
    SUM((mode,time)$( map_tec_act(node,inv_tec,year,mode,time) ), ACT(node,inv_tec,vintage,year,mode,time) ) =L=
        operation_factor(node,inv_tec,vintage,year) * capacity_factor(node,inv_tec,vintage,year,'year')
        * CAP(node,inv_tec,vintage,year) ;

***
* .. _equation_min_utlitation_constraint:
*
* Equation MIN_UTILIZATION_CONSTRAINT
* """""""""""""""""""""""""""""""""""
* This constraint provides a lower bound on the total utilization of installed capacity over a year.
*
*   .. math::
*      \sum_{m,h} ACT_{n,t,y^V,y,m,h} \geq min\_utilization\_factor_{n,t,y^V,y} \cdot CAP_{n,t,y^V,y}
*      \quad \forall \ t \in T^{INV}
*
* This constraint is only active if :math:`min\_utilization\_factor_{n,t,y^V,y}` is defined.
***
MIN_UTILIZATION_CONSTRAINT(node,inv_tec,vintage,year)$( map_tec_lifetime(node,inv_tec,vintage,year)
        AND min_utilization_factor(node,inv_tec,vintage,year) )..
    SUM((mode,time)$( map_tec_act(node,inv_tec,year,mode,time) ), ACT(node,inv_tec,vintage,year,mode,time) ) =G=
        min_utilization_factor(node,inv_tec,vintage,year) * CAP(node,inv_tec,vintage,year) ;

*----------------------------------------------------------------------------------------------------------------------*
***
* .. _section_renewable_integration:
*
* Constraints representing renewable integration
* ^^^^^^^^^^^^^^^^^^^^^^^^^^^^^^^^^^^^^^^^^^^^^^
*
* .. _equation_renewables_equivalence:
*
* Equation RENEWABLES_EQUIVALENCE
* """""""""""""""""""""""""""""""
* This constraint defines the auxiliary variables :math:`REN`
* to be equal to the output of renewable technologies (summed over grades).
*
*  .. math::
*     \sum_{g} REN_{n,t,c,g,y,h} \leq
*     \sum_{\substack{n,t,m,l,h,h^{OD} \\ y^V \leq y  \\ \ l \in L^{REN} \subseteq L }}
*         input_{n^L,t,y^V,y,m,n,c,l,h,h^{OD}} \cdot ACT_{n^L,t,m,y,h}
*
* The set :math:`L^{REN} \subseteq L` denotes all levels for which the detailed representation of renewables applies.
***
RENEWABLES_EQUIVALENCE(node,renewable_tec,commodity,year,time)$(
        map_tec(node,renewable_tec,year) AND map_ren_com(node,renewable_tec,commodity,year) )..
    SUM(grade$( map_ren_grade(node,commodity,grade,year) ), REN(node,renewable_tec,commodity,grade,year,time) )
    =E= SUM((location,vintage,mode,level_renewable,time_act)$(
                 map_tec_act(node,renewable_tec,year,mode,time)
                 AND map_tec_lifetime(node,renewable_tec,vintage,year) ),
        input(location,renewable_tec,vintage,year,mode,node,commodity,level_renewable,time_act,time)
* BZ: for ACT changed from time to time_act
        * ACT(location,renewable_tec,vintage,year,mode,time_act) ) ;

***
* .. _equation_renewables_potential_constraint:
*
* Equation RENEWABLES_POTENTIAL_CONSTRAINT
* """"""""""""""""""""""""""""""""""""""""
* This constraint sets the potential potential by grade as the upper bound for the auxiliary variable :math:`REN`.
*
*  .. math::
*     \sum_{\substack{t,h \\ \ t \in T^{R} \subseteq t }} REN_{n,t,c,g,y,h}
*         \leq \sum_{\substack{l \\ l \in L^{R} \subseteq L }} renewable\_potential_{n,c,g,l,y}
*
***
RENEWABLES_POTENTIAL_CONSTRAINT(node,commodity,grade,year)$( map_ren_grade(node,commodity,grade,year) )..
    SUM((renewable_tec,time)$( map_ren_com(node,renewable_tec,commodity,year) ),
        REN(node,renewable_tec,commodity,grade,year,time) )
    =L= SUM(level_renewable, renewable_potential(node,commodity,grade,level_renewable,year) ) ;

***
* .. _equation_renewables_capacity_requirement:
*
* Equation RENEWABLES_CAPACITY_REQUIREMENT
* """"""""""""""""""""""""""""""""""""""""
* This constraint connects the capacity factor of a renewable grade to the
* installed capacity of a technology. It sets the lower limit for the capacity
* of a renewable technology to the summed activity over all grades (REN) devided
* by the capactiy factor of this grade.
* It represents the fact that different renewable grades require different installed
* capacities to provide their full potential.
*
*  .. math::
*     \sum_{y^V, h} & CAP_{n,t,y^V,y} \cdot operation\_factor_{n,t,y^V,y} \cdot capacity\_factor_{n,t,y^V,y,h} \\
*        & \quad \geq \sum_{g,h,l} \frac{1}{renewable\_capacity\_factor_{n,c,g,l,y}} \cdot REN_{n,t,c,g,y,h}
*
* This constraint is only active if :math:`renewable\_capacity\_factor_{n,c,g,l,y}` is defined.
***
RENEWABLES_CAPACITY_REQUIREMENT(node,inv_tec,commodity,year)$(
        SUM( (vintage,mode,time,grade,level_renewable),
            map_tec_lifetime(node,inv_tec,vintage,year) AND map_tec_act(node,inv_tec,year,mode,time)
            AND map_ren_com(node,inv_tec,commodity,year)
            AND renewable_capacity_factor(node,commodity,grade,level_renewable,year) > 0 ) )..
    SUM( (vintage,time)$map_ren_com(node,inv_tec,commodity,year),
        CAP(node,inv_tec,vintage,year)
        * operation_factor(node,inv_tec,vintage,year)
        * capacity_factor(node,inv_tec,vintage,year,time) )
    =G= SUM((grade,time,level_renewable)$(renewable_capacity_factor(node,commodity,grade,level_renewable,year) > 0),
            REN(node,inv_tec,commodity,grade,year,time)
                 / renewable_capacity_factor(node,commodity,grade,level_renewable,year)) ;

*----------------------------------------------------------------------------------------------------------------------*
***
* .. _section_addon_technologies:
*
* Constraints for addon technologies
* ^^^^^^^^^^^^^^^^^^^^^^^^^^^^^^^^^^
*
* .. _equation_addon_activity_up:
*
* Equation ADDON_ACTIVITY_UP
* """"""""""""""""""""""""""
* This constraint provides an upper bound on the activity of an addon technology that can only be operated
* jointly with a parent technology (e.g., abatement option, SO2 scrubber, power plant cooling technology).
*
*   .. math::
*      \sum_{\substack{t^a, y^V \leq y}} ACT_{n,t^a,y^V,y,m,h}
*      \leq
*      \sum_{\substack{t, y^V \leq y}}
*          & addon\_up_{n,t,y,m,h,\widehat{t^a}} \cdot
*          addon\_conversion_{n,t,y^V,y,m,h,\widehat{t^a}} \\
*          & \cdot ACT_{n,t,y^V,y,m,h} \quad \forall \ t^a \in T^{A}
*
***
ADDON_ACTIVITY_UP(node,type_addon,year,mode,time)..
* activity of addon technology
    sum( (addon,vintage)$(
            cat_addon(type_addon,addon) AND
            map_tec_act(node,addon,year,mode,time) AND
            map_tec_lifetime(node,addon,vintage,year) ),
        ACT(node,addon,vintage,year,mode,time) )
    =L=
* activity of corresponding parent-technology multiplied by upper bound of share
      sum((tec,vintage)$(
          map_tec_addon(tec,type_addon) AND
          map_tec_act(node,tec,year,mode,time) AND
          map_tec_lifetime(node,tec,vintage,year)
      ),
          addon_up(node,tec,year,mode,time,type_addon)
          * addon_conversion(node,tec,vintage,year,mode,time,type_addon)
          * ACT(node,tec,vintage,year,mode,time) )
;

***
* .. _equation_addon_activity_lo:
*
* Equation ADDON_ACTIVITY_LO
* """"""""""""""""""""""""""
* This constraint provides a lower bound on the activity of an addon technology that has to be operated
* jointly with a parent technology (e.g., power plant cooling technology). The parameter `addon_lo` allows to define
* a minimum level of operation of addon technologies relative to the activity of the parent technology.
* If `addon_lo = 1`, this means that it is mandatory to operate the addon technology at the same level as the
* parent technology (i.e., full mitigation).
*
*   .. math::
*      \sum_{\substack{t^a, y^V \leq y}} ACT_{n,t^a,y^V,y,m,h}
*      \geq
*      \sum_{\substack{t, y^V \leq y}}
*          & addon\_lo_{n,t,y,m,h,\widehat{t^a}} \cdot
*          addon\_conversion_{n,t,y^V,y,m,h,\widehat{t^a}} \\
*          & \cdot ACT_{n,t,y^V,y,m,h} \quad \forall \ t^a \in T^{A}
*
***
ADDON_ACTIVITY_LO(node,type_addon,year,mode,time)..
* activity of addon technology
    sum( (addon,vintage)$(
            cat_addon(type_addon,addon) AND
            map_tec_act(node,addon,year,mode,time) AND
            map_tec_lifetime(node,addon,vintage,year) ),
        ACT(node,addon,vintage,year,mode,time) )
    =G=
* activity of corresponding parent-technology times lower bound of share
      sum((tec,vintage)$(
          map_tec_addon(tec,type_addon) AND
          map_tec_act(node,tec,year,mode,time) AND
          map_tec_lifetime(node,tec,vintage,year)
      ),
          addon_lo(node,tec,year,mode,time,type_addon)
          * addon_conversion(node,tec,vintage,year,mode,time,type_addon)
          * ACT(node,tec,vintage,year,mode,time) ) ;

*----------------------------------------------------------------------------------------------------------------------*
***
* .. _section_system_reliability:
*
* System reliability and flexibility requirements
* -----------------------------------------------
* This section followi allows to include system-wide reliability and flexility considerations.
* The current formulation is based on Sullivan et al., 2013 :cite:`sullivan_VRE_2013`.
*
* Aggregate use of a commodity
* ^^^^^^^^^^^^^^^^^^^^^^^^^^^^
* The system reliability and flexibility constraints are implemented using an auxiliary variable representing
* the total use (i.e., input of each commodity per level).
*
* .. _equation_commodity_use_level:
*
* Equation COMMODITY_USE_LEVEL
* """"""""""""""""""""""""""""
* This constraint defines the auxiliary variable :math:`COMMODITY\_USE_{n,c,l,y}`, which is used to define
* the rating bins and the peak-load that needs to be offset with firm (dispatchable) capacity.
*
*   .. math::
*      COMMODITY\_USE_{n,c,l,y}
*      = & \sum_{n^L,t,y^V,m,h} input_{n^L,t,y^V,y,m,n,c,l,h,h} \\
*        & \quad    \cdot duration\_time\_rel_{h,h} \cdot ACT_{n^L,t,y^V,y,m,h}
*
* This constraint and the auxiliary variable is only active if :math:`peak\_load\_factor_{n,c,l,y,h}` or
* :math:`flexibility\_factor_{n,t,y^V,y,m,c,l,h,r}` is defined.
***
COMMODITY_USE_LEVEL(node,commodity,level,year,time)$(
         peak_load_factor(node,commodity,level,year,time) OR
         SUM( (tec,vintage,mode,rating), flexibility_factor(node,tec,vintage,year,mode,commodity,level,time,rating) ) )..
    COMMODITY_USE(node,commodity,level,year)
    =E=
    SUM( (location,tec,vintage,mode,time2)$( map_tec_act(location,tec,year,mode,time2)
                                             AND map_tec_lifetime(location,tec,vintage,year) ),
        input(location,tec,vintage,year,mode,node,commodity,level,time2,time)
*        * duration_time_rel(time,time2)
        * ACT(location,tec,vintage,year,mode,time2) ) ;

***
* .. _rating_bin:
*
* Auxilary variables for technology activity by "rating bins"
* ^^^^^^^^^^^^^^^^^^^^^^^^^^^^^^^^^^^^^^^^^^^^^^^^^^^^^^^^^^^
* The capacity and activity of certain (usually non-dispatchable) technologies
* can be assumed to only partially contribute to the system reliability and flexibility requirements.
*
* .. _equation_activity_rating_bin:
*
* Equation ACTIVITY_RATING_BIN
* """"""""""""""""""""""""""""
* The auxiliary variable for rating-specific activity of each technology cannot exceed
* the share of the rating bin in relation to the total commodity use.
*
* .. math::
*    ACT\_RATING_{n,t,y^V,y,c,l,h,q}
*    \leq rating\_bin_{n,t,y,c,l,h,q} \cdot COMMODITY\_USE_{n,c,l,y}
*
***
ACTIVITY_BY_RATING(node,tec,year,commodity,level,time,rating)$(
         rating_bin(node,tec,year,commodity,level,time,rating) )..
   sum(vintage$( sum(mode,map_tec_act(node,tec,year,mode,time) ) AND map_tec_lifetime(node,tec,vintage,year) ),
            ACT_RATING(node,tec,vintage,year,commodity,level,time,rating) )
    =L= rating_bin(node,tec,year,commodity,level,time,rating) * COMMODITY_USE(node,commodity,level,year)
;

***
* .. _equation_activity_share_total:
*
* Equation ACTIVITY_SHARE_TOTAL
* """""""""""""""""""""""""""""
* The sum of the auxiliary rating-specific activity variables need to equal the total input and/or output
* of the technology.
*
* .. math::
*    \sum_q ACT\_RATING_{n,t,y^V,y,c,l,h,q}
*    = \sum_{\substack{n^L,t,m,h^A \\ y^V \leq y}} &
*         ( input_{n^L,t,y^V,y,m,n,c,l,h^A,h} + output_{n^L,t,y^V,y,m,n,c,l,h^A,h} ) \\
*      & \quad    \cdot duration\_time\_rel_{h,h^A} \cdot ACT_{n^L,t,y^V,y,m,h^A} \\
*
***
ACTIVITY_RATING_TOTAL(node,tec,vintage,year,commodity,level,time)$(
        sum(rating$( rating_bin(node,tec,year,commodity,level,time,rating) ), 1 )
        AND sum(mode, map_tec_act(node,tec,year,mode,time))
        AND map_tec_lifetime(node,tec,vintage,year) )..
    sum(rating$( rating_bin(node,tec,year,commodity,level,time,rating) ),
        ACT_RATING(node,tec,vintage,year,commodity,level,time,rating) )
    =E=
        SUM((location,mode,time2)$(
              map_tec_act(location,tec,year,mode,time2)
              AND map_tec_lifetime(location,tec,vintage,year) ),
            ( output(location,tec,vintage,year,mode,node,commodity,level,time2,time)
              + input(location,tec,vintage,year,mode,node,commodity,level,time2,time) )
*                * duration_time_rel(time,time2)
                * ACT(location,tec,vintage,year,mode,time2) ) ;

***
* .. _reliability_constraint:
*
* Reliability of installed capacity
* ^^^^^^^^^^^^^^^^^^^^^^^^^^^^^^^^^
* The "firm capacity" that a technology can contribute to system reliability depends on its dispatch characteristics.
* For dispatchable technologies, the total installed capacity counts toward the firm capacity constraint.
* This is active if the parameter is defined over :math:`reliability\_factor_{n,t,y,c,l,h,'firm'}`.
* For non-dispatchable technologies, or those that do not have explicit investment decisions,
* the contribution to system reliability is calculated
* by using the auxiliary variable :math:`ACT\_RATING_{n,t,y^V,y,c,l,h,q}` as a proxy,
* with the :math:`reliability\_factor_{n,t,y,c,l,h,q}` defined per rating bin :math:`q`.
*
* .. _equation_firm_capacity_provision:
*
* Equation FIRM_CAPACITY_PROVISION
* """"""""""""""""""""""""""""""""
* Technologies where the reliability factor is defined with the rating `firm`
* have an auxiliary variable :math:`CAP\_FIRM_{n,t,c,l,y}`, defined in terms of output.
*
*   .. math::
*      CAP\_FIRM_{n,t,c,l,y}
*      = \sum_{y^V \leq y} & output_{n^L,t,y^V,y,m,n,c,l,h^A,h} \cdot duration\_time_h \\
*        & \quad    \cdot capacity\_factor_{n,t,y^V,y,h} \cdot CAP_{n,t,y^Y,y}
*      \quad \forall \ t \in T^{INV}
*
***
FIRM_CAPACITY_PROVISION(node,inv_tec,year,commodity,level,time)$(
        reliability_factor(node,inv_tec,year,commodity,level,time,'firm') )..
    CAP_FIRM(node,inv_tec,commodity,level,year) =E=
    SUM( (location,vintage,mode,time2)$(
           map_tec_act(location,inv_tec,year,mode,time2)
           AND map_tec_lifetime(location,inv_tec,vintage,year) ),
        output(location,inv_tec,vintage,year,mode,node,commodity,level,time2,time)
        * duration_time(time)
        * capacity_factor(node,inv_tec,vintage,year,time)
        * CAP(node,inv_tec,vintage,year) ) ;

***
* .. _equation_system_reliability_constraint:
*
* Equation SYSTEM_RELIABILITY_CONSTRAINT
* """"""""""""""""""""""""""""""""""""""
* This constraint ensures that there is sufficient firm (dispatchable) capacity in each period.
* The formulation is based on Sullivan et al., 2013 :cite:`sullivan_VRE_2013`.
*
*   .. math::
*      \sum_{t, q \substack{t \in T^{INV} \\ y^V \leq y} } &
*          reliability\_factor_{n,t,y,c,l,h,'firm'}
*          \cdot CAP\_FIRM_{n,t,c,l,y} \\
*      + \sum_{t,q,y^V \leq y} &
*          reliability\_factor_{n,t,y,c,l,h,q}
*         \cdot ACT\_RATING_{n,t,y^V,y,c,l,h,q} \\
*         & \quad \geq peak\_load\_factor_{n,c,l,y,h} \cdot COMMODITY\_USE_{n,c,l,y}
*
* This constraint is only active if :math:`peak\_load\_factor_{n,c,l,y,h}` is defined.
***
SYSTEM_RELIABILITY_CONSTRAINT(node,commodity,level,year,time)$( peak_load_factor(node,commodity,level,year,time) )..
    SUM(inv_tec$( reliability_factor(node,inv_tec,year,commodity,level,time,'firm') ),
        reliability_factor(node,inv_tec,year,commodity,level,time,'firm')
        * CAP_FIRM(node,inv_tec,commodity,level,year) )
    + SUM((tec, mode, vintage, rating_unfirm)$(
        reliability_factor(node,tec,year,commodity,level,time,rating_unfirm)
            AND map_tec_act(node,tec,year,mode,time)
            AND map_tec_lifetime(node,tec,vintage,year) ),
        reliability_factor(node,tec,year,commodity,level,time,rating_unfirm)
        * ACT_RATING(node,tec,vintage,year,commodity,level,time,rating_unfirm) )
    =G= peak_load_factor(node,commodity,level,year,time) * COMMODITY_USE(node,commodity,level,year) ;

***
* .. _flexibility_constraint:
*
* Equation SYSTEM_FLEXIBILITY_CONSTRAINT
* """"""""""""""""""""""""""""""""""""""
* This constraint ensures that, in each sub-annual time slice, there is a sufficient
* contribution from flexible technologies to ensure smooth system operation.
*
*   .. math::
*      \sum_{\substack{n^L,t,m,h^A \\ y^V \leq y}} &
*          flexibility\_factor_{n^L,t,y^V,y,m,c,l,h,'unrated'} \\
*      & \quad   \cdot ( output_{n^L,t,y^V,y,m,n,c,l,h^A,h} + input_{n^L,t,y^V,y,m,n,c,l,h^A,h} ) \\
*      & \quad   \cdot duration\_time\_rel_{h,h^A}
*                \cdot ACT_{n,t,y^V,y,m,h} \\
*      + \sum_{\substack{n^L,t,m,h^A \\ y^V \leq y}} &
*         flexibility\_factor_{n^L,t,y^V,y,m,c,l,h,1} \\
*      & \quad   \cdot ( output_{n^L,t,y^V,y,m,n,c,l,h^A,h} + input_{n^L,t,y^V,y,m,n,c,l,h^A,h} ) \\
*      & \quad   \cdot duration\_time\_rel_{h,h^A}
*                \cdot ACT\_RATING_{n,t,y^V,y,c,l,h,q}
*      \geq 0
*
***
SYSTEM_FLEXIBILITY_CONSTRAINT(node,commodity,level,year,time)$(
        SUM( (tec, vintage, mode, rating),
                flexibility_factor(node,tec,vintage,year,mode,commodity,level,time,rating) ) )..
    SUM( (tec, vintage, mode)$( flexibility_factor(node,tec,vintage,year,mode,commodity,level,time,'unrated') ),
        flexibility_factor(node,tec,vintage,year,mode,commodity,level,time,'unrated')
        * SUM((location,time2)$(
              map_tec_act(location,tec,year,mode,time2)
              AND map_tec_lifetime(location,tec,vintage,year) ),
            ( output(location,tec,vintage,year,mode,node,commodity,level,time2,time)
              + input(location,tec,vintage,year,mode,node,commodity,level,time2,time) )
*                * duration_time_rel(time,time2)
                * ACT(location,tec,vintage,year,mode,time2) ) )
    + SUM((tec, vintage, mode, rating_unrated)$(
            flexibility_factor(node,tec,vintage,year,mode,commodity,level,time,rating_unrated)
            AND map_tec_act(node,tec,year,mode,time)
            AND map_tec_lifetime(node,tec,vintage,year)),
        flexibility_factor(node,tec,vintage,year,mode,commodity,level,time,rating_unrated)
        * ACT_RATING(node,tec,vintage,year,commodity,level,time,rating_unrated) )
    =G= 0 ;

ACT.LO(node,tec,vintage,year,mode,time)$sum(
    (commodity,level,rating), flexibility_factor(node,tec,vintage,year,mode,commodity,level,time,rating) ) = 0 ;

***
* .. _section_bounds_capacity_activity:
*
* Bounds on capacity and activity
* ^^^^^^^^^^^^^^^^^^^^^^^^^^^^^^^
*
* .. _equation_new_capacity_bound_up:
*
* Equation NEW_CAPACITY_BOUND_UP
* """"""""""""""""""""""""""""""
* This constraint provides upper bounds on new capacity installation.
*
*   .. math::
*      CAP\_NEW_{n,t,y} \leq bound\_new\_capacity\_up_{n,t,y} \quad \forall \ t \ \in \ T^{INV}
*
***
NEW_CAPACITY_BOUND_UP(node,inv_tec,year)$( is_bound_new_capacity_up(node,inv_tec,year) )..
    CAP_NEW(node,inv_tec,year) =L= bound_new_capacity_up(node,inv_tec,year)
%SLACK_CAP_NEW_BOUND_UP% + SLACK_CAP_NEW_BOUND_UP(node,inv_tec,year)
;

***
* .. _equation_new_capacity_bound_lo:
*
* Equation NEW_CAPACITY_BOUND_LO
* """"""""""""""""""""""""""""""
* This constraint provides lower bounds on new capacity installation.
*
*   .. math::
*      CAP\_NEW_{n,t,y} \geq bound\_new\_capacity\_lo_{n,t,y} \quad \forall \ t \ \in \ T^{INV}
*
***
NEW_CAPACITY_BOUND_LO(node,inv_tec,year)$( is_bound_new_capacity_lo(node,inv_tec,year) )..
    CAP_NEW(node,inv_tec,year) =G= bound_new_capacity_lo(node,inv_tec,year)
%SLACK_CAP_NEW_BOUND_LO% - SLACK_CAP_NEW_BOUND_LO(node,inv_tec,year)
;

***
* .. _equation_total_capacity_bound_up:
*
* Equation TOTAL_CAPACITY_BOUND_UP
* """"""""""""""""""""""""""""""""
* This constraint gives upper bounds on the total installed capacity of a technology in a specific year of operation
* summed over all vintages.
*
*   .. math::
*      \sum_{y^V \leq y} CAP_{n,t,y,y^V} \leq bound\_total\_capacity\_up_{n,t,y} \quad \forall \ t \ \in \ T^{INV}
*
***
TOTAL_CAPACITY_BOUND_UP(node,inv_tec,year)$( is_bound_total_capacity_up(node,inv_tec,year) )..
    SUM(vintage$( map_period(vintage,year) AND map_tec_lifetime(node,inv_tec,vintage,year) ),
        CAP(node,inv_tec,vintage,year) )
    =L= bound_total_capacity_up(node,inv_tec,year)
%SLACK_CAP_TOTAL_BOUND_UP% + SLACK_CAP_TOTAL_BOUND_UP(node,inv_tec,year)
;

***
* .. _equation_total_capacity_bound_lo:
*
* Equation TOTAL_CAPACITY_BOUND_LO
* """"""""""""""""""""""""""""""""
* This constraint gives lower bounds on the total installed capacity of a technology.
*
*   .. math::
*      \sum_{y^V \leq y} CAP_{n,t,y,y^V} \geq bound\_total\_capacity\_lo_{n,t,y} \quad \forall \ t \ \in \ T^{INV}
*
***
TOTAL_CAPACITY_BOUND_LO(node,inv_tec,year)$( is_bound_total_capacity_lo(node,inv_tec,year) )..
    SUM(vintage$( map_period(vintage,year) AND map_tec_lifetime(node,inv_tec,vintage,year) ),
        CAP(node,inv_tec,vintage,year) )
     =G= bound_total_capacity_lo(node,inv_tec,year)
%SLACK_CAP_TOTAL_BOUND_LO% - SLACK_CAP_TOTAL_BOUND_LO(node,inv_tec,year)
;

***
* .. _activity_bound_up:
*
* Equation ACTIVITY_BOUND_UP
* """"""""""""""""""""""""""
* This constraint provides upper bounds by mode of a technology activity, summed over all vintages.
*
*   .. math::
*      \sum_{y^V \leq y} ACT_{n,t,y^V,y,m,h} \leq bound\_activity\_up_{n,t,m,y,h}
*
***
ACTIVITY_BOUND_UP(node,tec,year,mode,time)$(
    is_bound_activity_up(node,tec,year,mode,time) AND map_tec_act(node,tec,year,mode,time)
)..
    SUM(
        vintage$( map_tec_lifetime(node,tec,vintage,year) ),
        ACT(node,tec,vintage,year,mode,time)
    )
    =L=
    bound_activity_up(node,tec,year,mode,time)
%SLACK_ACT_BOUND_UP% + SLACK_ACT_BOUND_UP(node,tec,year,mode,time)
;

***
* .. _equation_activity_bound_all_modes_up:
*
* Equation ACTIVITY_BOUND_ALL_MODES_UP
* """"""""""""""""""""""""""""""""""""
* This constraint provides upper bounds of a technology activity across all modes and vintages.
*
*   .. math::
*      \sum_{y^V \leq y, m} ACT_{n,t,y^V,y,m,h} \leq bound\_activity\_up_{n,t,y,'all',h}
*
***
ACTIVITY_BOUND_ALL_MODES_UP(node,tec,year,time)$( is_bound_activity_up(node,tec,year,'all',time) )..
    SUM(
        (vintage,mode)$( map_tec_lifetime(node,tec,vintage,year) AND map_tec_mode(node,tec,year,mode) ),
        ACT(node,tec,vintage,year,mode,time)
    )
    =L=
    bound_activity_up(node,tec,year,'all',time)
%SLACK_ACT_BOUND_UP% + SLACK_ACT_BOUND_UP(node,tec,year,'all',time)
;

***
* .. _activity_bound_lo:
*
* Equation ACTIVITY_BOUND_LO
* """"""""""""""""""""""""""
* This constraint provides lower bounds by mode of a technology activity, summed over
* all vintages.
*
*   .. math::
*      \sum_{y^V \leq y} ACT_{n,t,y^V,y,m,h} \geq bound\_activity\_lo_{n,t,y,m,h}
*
* We assume that :math:`bound\_activity\_lo_{n,t,y,m,h} = 0`
* unless explicitly stated otherwise.
***
ACTIVITY_BOUND_LO(node,tec,year,mode,time)$( map_tec_act(node,tec,year,mode,time) )..
    SUM(
        vintage$( map_tec_lifetime(node,tec,vintage,year) ),
        ACT(node,tec,vintage,year,mode,time)
    )
    =G=
    bound_activity_lo(node,tec,year,mode,time)
%SLACK_ACT_BOUND_LO% - SLACK_ACT_BOUND_LO(node,tec,year,mode,time)
;

***
* .. _equation_activity_bound_all_modes_lo:
*
* Equation ACTIVITY_BOUND_ALL_MODES_LO
* """"""""""""""""""""""""""""""""""""
* This constraint provides lower bounds of a technology activity across all modes and vintages.
*
*   .. math::
*      \sum_{y^V \leq y, m} ACT_{n,t,y^V,y,m,h} \geq bound\_activity\_lo_{n,t,y,'all',h}
*
* We assume that :math:`bound\_activity\_lo_{n,t,y,'all',h} = 0`
* unless explicitly stated otherwise.
***
ACTIVITY_BOUND_ALL_MODES_LO(node,tec,year,time)$( bound_activity_lo(node,tec,year,'all',time) )..
    SUM(
        (vintage,mode)$( map_tec_lifetime(node,tec,vintage,year) AND map_tec_mode(node,tec,year,mode) ),
        ACT(node,tec,vintage,year,mode,time)
    )
    =G=
    bound_activity_lo(node,tec,year,'all',time)
%SLACK_ACT_BOUND_LO% - SLACK_ACT_BOUND_LO(node,tec,year,'all',time)
;

*----------------------------------------------------------------------------------------------------------------------*
***
* .. _share_constraints:
*
* Constraints on shares of technologies and commodities
* -----------------------------------------------------
* This section allows to include upper and lower bounds on the shares of modes used by a technology
* or the shares of commodities produced or consumed by groups of technologies.
*
* Share constraints on activity by mode
* ^^^^^^^^^^^^^^^^^^^^^^^^^^^^^^^^^^^^^
* .. _equation_shares_mode_up:
*
* Equation SHARES_MODE_UP
* """""""""""""""""""""""
* This constraint provides upper bounds of the share of the activity of one mode
* of a technology. For example, it could limit the share of heat that can be produced
* in a combined heat and electricity power plant.
*
*   .. math::
*     ACT_{n^L,t,y^V,y,m,h^A}
*     \leq share\_mode\_up_{p,n,t,y,m,h} \cdot
*     \sum_{m'} ACT_{n^L,t,y^V,y,m',h^A}
*
***
SHARE_CONSTRAINT_MODE_UP(shares,node,tec,mode,year,time)$(
    map_tec_act(node,tec,year,mode,time) AND
    share_mode_up(shares,node,tec,mode,year,time)
)..
* activity of mode to be constrained
    SUM(
        vintage$( map_tec_lifetime(node,tec,vintage,year) ),
        ACT(node,tec,vintage,year,mode,time)
    )
    =L=
    share_mode_up(shares,node,tec,mode,year,time) *
* activity aggregated over all modes
    SUM(
        (vintage,mode2)$( map_tec_lifetime(node,tec,vintage,year) AND map_tec_mode(node,tec,year,mode2) ),
        ACT(node,tec,vintage,year,mode2,time)
    ) ;

***
* .. _equation_shares_mode_lo:
*
* Equation SHARES_MODE_LO
* """""""""""""""""""""""
* This constraint provides lower bounds of the share of the activity of one mode of a technology.
*
*   .. math::
*     ACT_{n^L,t,y^V,y,m,h^A}
*     \geq share\_mode\_lo_{p,n,t,y,m,h} \cdot
*     \sum_{m'} ACT_{n^L,t,y^V,y,m',h^A}
*
***
SHARE_CONSTRAINT_MODE_LO(shares,node,tec,mode,year,time)$(
    map_tec_act(node,tec,year,mode,time) AND
    share_mode_lo(shares,node,tec,mode,year,time)
)..
* activity of mode to be constrained
    SUM(
        vintage$( map_tec_lifetime(node,tec,vintage,year) ),
        ACT(node,tec,vintage,year,mode,time)
    )
    =G=
    share_mode_lo(shares,node,tec,mode,year,time) *
* activity aggregated over all modes
    SUM(
        (vintage,mode2)$( map_tec_lifetime(node,tec,vintage,year) AND map_tec_mode(node,tec,year,mode2) ),
        ACT(node,tec,vintage,year,mode2,time)
    ) ;

***
* .. _section_share_constraints_commodities:
*
* Share constraints on commodities
* ^^^^^^^^^^^^^^^^^^^^^^^^^^^^^^^^
* These constraints allow to set upper and lower bound on the quantity of commodities produced or consumed by a group
* of technologies relative to the commodities produced or consumed by another group.
*
* The implementation is generic and flexible, so that any combination of commodities, levels, technologies and nodes
* can be put in relation to any other combination.
*
* The notation :math:`P^{share}` represents the mapping set `map_shares_commodity_share` denoting all technology types,
* nodes, commodities and levels to be included in the numerator, and :math:`P^{total}` is
* the equivalent mapping set `map_shares_commodity_total` for the denominator.
*
* .. _equation_share_constraint_commodity_up:
*
* Equation SHARE_CONSTRAINT_COMMODITY_UP
* """"""""""""""""""""""""""""""""""""""
*   .. math::
*      & \sum_{\substack{n^L,t,m,h^A \\ y^V \leq y, (n,\widehat{t},m,c,l) \sim P^{share}}}
*         ( output_{n^L,t,y^V,y,m,n,c,l,h^A,h} + input_{n^L,t,y^V,y,m,n,c,l,h^A,h} ) \\
*      & \quad \cdot duration\_time\_rel_{h,h^A} \cdot ACT_{n^L,t,y^V,y,m,h^A} \\
*      & \geq
*        share\_commodity\_up_{p,n,y,h} \cdot
*        \sum_{\substack{n^L,t,m,h^A \\ y^V \leq y, (n,\widehat{t},m,c,l) \sim P^{total}}}
*            ( output_{n^L,t,y^V,y,m,n,c,l,h^A,h} + input_{n^L,t,y^V,y,m,n,c,l,h^A,h} ) \\
*      & \quad \cdot duration\_time\_rel_{h,h^A} \cdot ACT_{n^L,t,y^V,y,m,h^A}
*
* This constraint is only active if :math:`share\_commodity\_up_{p,n,y,h}` is defined.
***
SHARE_CONSTRAINT_COMMODITY_UP(shares,node_share,year,time)$( share_commodity_up(shares,node_share,year,time) )..
* activity by type_tec_share technologies with map_shares_generic_share entries and a specific mode
    SUM( (node,location,type_tec_share,tec,vintage,mode,commodity,level,time2)$(
        ( map_shares_commodity_share(shares,node_share,node,type_tec_share,mode,commodity,level) OR
          map_shares_commodity_share(shares,node_share,node,type_tec_share,'all',commodity,level) ) AND
        cat_tec(type_tec_share,tec) AND
        map_tec_act(location,tec,year,mode,time2) AND
        map_tec_lifetime(location,tec,vintage,year)
    ),
        (
            output(location,tec,vintage,year,mode,node,commodity,level,time2,time) +
            input(location,tec,vintage,year,mode,node,commodity,level,time2,time)
        ) *
*        duration_time_rel(time,time2) *
        ACT(location,tec,vintage,year,mode,time2)
    )
    =L=
    share_commodity_up(shares,node_share,year,time) * (
* total input and output by `type_tec_total` technologies mapped to respective commodity, level and node
    SUM( (node,location,type_tec_total,tec,vintage,mode,commodity,level,time2)$(
        ( map_shares_commodity_total(shares,node_share,node,type_tec_total,mode,commodity,level) OR
           map_shares_commodity_total(shares,node_share,node,type_tec_total,'all',commodity,level) ) AND
        cat_tec(type_tec_total,tec) AND
        map_tec_act(location,tec,year,mode,time2) AND
        map_tec_lifetime(location,tec,vintage,year)
    ),
        (
            output(location,tec,vintage,year,mode,node,commodity,level,time2,time) +
            input(location,tec,vintage,year,mode,node,commodity,level,time2,time)
        ) *
*        duration_time_rel(time,time2) *
        ACT(location,tec,vintage,year,mode,time2)
    ) ) ;

***
* .. _equation_share_constraint_commodity_lo:
*
* Equation SHARE_CONSTRAINT_COMMODITY_LO
* """"""""""""""""""""""""""""""""""""""
*   .. math::
*      & \sum_{\substack{n^L,t,m,h^A \\ y^V \leq y, (n,\widehat{t},m,c,l) \sim P^{share}}}
*         ( output_{n^L,t,y^V,y,m,n,c,l,h^A,h} + input_{n^L,t,y^V,y,m,n,c,l,h^A,h} ) \\
*      & \quad \cdot duration\_time\_rel_{h,h^A} \cdot ACT_{n^L,t,y^V,y,m,h^A} \\
*      & \leq
*        share\_commodity\_lo_{p,n,y,h} \cdot
*        \sum_{\substack{n^L,t,m,h^A \\ y^V \leq y, (n,\widehat{t},m,c,l) \sim P^{total}}}
*            ( output_{n^L,t,y^V,y,m,n,c,l,h^A,h} + input_{n^L,t,y^V,y,m,n,c,l,h^A,h} ) \\
*      & \quad \cdot duration\_time\_rel_{h,h^A} \cdot ACT_{n^L,t,y^V,y,m,h^A}
*
* This constraint is only active if :math:`share\_commodity\_lo_{p,n,y,h}` is defined.
***
SHARE_CONSTRAINT_COMMODITY_LO(shares,node_share,year,time)$( share_commodity_lo(shares,node_share,year,time) )..
* total input and output by `type_tec_share` technologies mapped to respective commodity, level and node
    SUM( (node,location,type_tec_share,tec,vintage,mode,commodity,level,time2)$(
        ( map_shares_commodity_share(shares,node_share,node,type_tec_share,mode,commodity,level) OR
           map_shares_commodity_share(shares,node_share,node,type_tec_share,'all',commodity,level) ) AND
        cat_tec(type_tec_share,tec) AND
        map_tec_act(location,tec,year,mode,time2) AND
        map_tec_lifetime(location,tec,vintage,year)
    ),
        (
            output(location,tec,vintage,year,mode,node,commodity,level,time2,time) +
            input(location,tec,vintage,year,mode,node,commodity,level,time2,time)
        ) *
*        duration_time_rel(time,time2) *
        ACT(location,tec,vintage,year,mode,time2)
    )
    =G=
    share_commodity_lo(shares,node_share,year,time) * (
* total input and output by `type_tec_total` technologies mapped to respective commodity, level and node
    SUM( (node,location,type_tec_total,tec,vintage,mode,commodity,level,time2)$(
        ( map_shares_commodity_total(shares,node_share,node,type_tec_total,mode,commodity,level) OR
           map_shares_commodity_total(shares,node_share,node,type_tec_total,'all',commodity,level) ) AND
        cat_tec(type_tec_total,tec) AND
        map_tec_act(location,tec,year,mode,time2) AND
        map_tec_lifetime(location,tec,vintage,year)
    ),
        (
            output(location,tec,vintage,year,mode,node,commodity,level,time2,time) +
            input(location,tec,vintage,year,mode,node,commodity,level,time2,time)
        ) *
*        duration_time_rel(time,time2) *
        ACT(location,tec,vintage,year,mode,time2)
    ) ) ;

***
* .. _dynamic_constraints:
*
* Dynamic constraints on market penetration
* ^^^^^^^^^^^^^^^^^^^^^^^^^^^^^^^^^^^^^^^^^
* The constraints in this section specify dynamic upper and lower bounds on new capacity and activity,
* i.e., constraints on market penetration and rate of expansion or phase-out of a technology.
*
* The formulation directly includes the option for 'soft' relaxations of dynamic constraints
* (cf. Keppo and Strubegger, 2010 :cite:`keppo_short_2010`).
*
* .. _equation_new_capacity_constraint_up:
*
* Equation NEW_CAPACITY_CONSTRAINT_UP
* """""""""""""""""""""""""""""""""""
* The level of new capacity additions cannot be greater than an initial value (compounded over the period duration),
* annual growth of the existing 'capital stock', and a "soft" relaxation of the upper bound.
*
*  .. math::
*     CAP\_NEW_{n,t,y}
*         \leq & ~ initial\_new\_capacity\_up_{n,t,y}
*             \cdot \frac{ \Big( 1 + growth\_new\_capacity\_up_{n,t,y} \Big)^{|y|} - 1 }
*                        { growth\_new\_capacity\_up_{n,t,y} } \\
*              & + \Big( CAP\_NEW_{n,t,y-1} + historical\_new\_capacity_{n,t,y-1} \Big) \\
*              & \hspace{2 cm} \cdot \Big( 1 + growth\_new\_capacity\_up_{n,t,y} \Big)^{|y|} \\
*              & + CAP\_NEW\_UP_{n,t,y} \cdot \Bigg( \Big( 1 + soft\_new\_capacity\_up_{n,t,y}\Big)^{|y|} - 1 \Bigg) \\
*         & \quad \forall \ t \ \in \ T^{INV}
*
* Here, :math:`|y|` is the number of years in period :math:`y`, i.e., :math:`duration\_period_{y}`.
***
NEW_CAPACITY_CONSTRAINT_UP(node,inv_tec,year)$( map_tec(node,inv_tec,year)
        AND is_dynamic_new_capacity_up(node,inv_tec,year) )..
* actual new capacity
    CAP_NEW(node,inv_tec,year) =L=
* initial new capacity (compounded over the duration of the period)
        initial_new_capacity_up(node,inv_tec,year) * (
            ( ( POWER( 1 + growth_new_capacity_up(node,inv_tec,year) , duration_period(year) ) - 1 )
                / growth_new_capacity_up(node,inv_tec,year) )$( growth_new_capacity_up(node,inv_tec,year) )
              + ( duration_period(year) )$( NOT growth_new_capacity_up(node,inv_tec,year) )
            )
* growth of 'capital stock' from previous period
        + SUM(year_all2$( seq_period(year_all2,year) ),
            CAP_NEW(node,inv_tec,year_all2)$( map_tec(node,inv_tec,year_all2) AND model_horizon(year_all2) )
              + historical_new_capacity(node,inv_tec,year_all2) )
              # placeholder for spillover across nodes, technologies, periods (other than immediate predecessor)
            * POWER( 1 + growth_new_capacity_up(node,inv_tec,year) , duration_period(year) )
* 'soft' relaxation of dynamic constraints
        + ( CAP_NEW_UP(node,inv_tec,year)
            * ( POWER( 1 + soft_new_capacity_up(node,inv_tec,year) , duration_period(year) ) - 1 )
           )$( soft_new_capacity_up(node,inv_tec,year) )
* optional relaxation for calibration and debugging
%SLACK_CAP_NEW_DYNAMIC_UP% + SLACK_CAP_NEW_DYNAMIC_UP(node,inv_tec,year)
;

* GAMS implementation comment:
* The sums in the constraint have to be over `year_all2` (not `year2`) to also get the dynamic effect from historical
* new capacity. If one would sum over `year2`, periods prior to the first model year would be ignored.

***
* .. _equation_new_capacity_soft_constraint_up:
*
* Equation NEW_CAPACITY_SOFT_CONSTRAINT_UP
* """"""""""""""""""""""""""""""""""""""""
* This constraint ensures that the relaxation of the dynamic constraint on new capacity (investment) does not exceed
* the level of the investment in the same period (cf. Keppo and Strubegger, 2010 :cite:`keppo_short_2010`).
*
*  .. math::
*     CAP\_NEW\_UP_{n,t,y} \leq CAP\_NEW_{n,t,y} \quad \forall \ t \ \in \ T^{INV}
*
***
NEW_CAPACITY_SOFT_CONSTRAINT_UP(node,inv_tec,year)$( soft_new_capacity_up(node,inv_tec,year) )..
    CAP_NEW_UP(node,inv_tec,year) =L= CAP_NEW(node,inv_tec,year) ;

***
* .. _equation_new_capacity_constraint_lo:
*
* Equation NEW_CAPACITY_CONSTRAINT_LO
* """""""""""""""""""""""""""""""""""
* This constraint gives dynamic lower bounds on new capacity.
*
*  .. math::
*     CAP\_NEW_{n,t,y}
*         \geq & - initial\_new\_capacity\_lo_{n,t,y}
*             \cdot \frac{ \Big( 1 + growth\_new\_capacity\_lo_{n,t,y} \Big)^{|y|} }
*                        { growth\_new\_capacity\_lo_{n,t,y} } \\
*              & + \Big( CAP\_NEW_{n,t,y-1} + historical\_new\_capacity_{n,t,y-1} \Big) \\
*              & \hspace{2 cm} \cdot \Big( 1 + growth\_new\_capacity\_lo_{n,t,y} \Big)^{|y|} \\
*              & - CAP\_NEW\_LO_{n,t,y} \cdot \Bigg( \Big( 1 + soft\_new\_capacity\_lo_{n,t,y}\Big)^{|y|} - 1 \Bigg) \\
*         & \quad \forall \ t \ \in \ T^{INV}
*
***
NEW_CAPACITY_CONSTRAINT_LO(node,inv_tec,year)$( map_tec(node,inv_tec,year)
        AND is_dynamic_new_capacity_lo(node,inv_tec,year) )..
* actual new capacity
    CAP_NEW(node,inv_tec,year) =G=
* initial new capacity (compounded over the duration of the period)
        - initial_new_capacity_lo(node,inv_tec,year) * (
            ( ( POWER( 1 + growth_new_capacity_lo(node,inv_tec,year) , duration_period(year) ) - 1 )
                / growth_new_capacity_lo(node,inv_tec,year) )$( growth_new_capacity_lo(node,inv_tec,year) )
              + ( duration_period(year) )$( NOT growth_new_capacity_lo(node,inv_tec,year) )
            )
* growth of 'capital stock' from previous period
        + SUM(year_all2$( seq_period(year_all2,year) ),
                CAP_NEW(node,inv_tec,year_all2)$( map_tec(node,inv_tec,year_all2) AND model_horizon(year_all2) )
                + historical_new_capacity(node,inv_tec,year_all2)
                # placeholder for spillover across nodes, technologies, periods (other than immediate predecessor)
            ) * POWER( 1 + growth_new_capacity_lo(node,inv_tec,year) , duration_period(year) )
* 'soft' relaxation of dynamic constraints
        - ( CAP_NEW_LO(node,inv_tec,year)
            * ( POWER( 1 + soft_new_capacity_lo(node,inv_tec,year) , duration_period(year) ) - 1 )
           )$( soft_new_capacity_lo(node,inv_tec,year) )
* optional relaxation for calibration and debugging
%SLACK_CAP_NEW_DYNAMIC_LO% - SLACK_CAP_NEW_DYNAMIC_LO(node,inv_tec,year)
;

***
* .. _equation_new_capacity_soft_constraint_lo:
*
* Equation NEW_CAPACITY_SOFT_CONSTRAINT_LO
* """"""""""""""""""""""""""""""""""""""""
* This constraint ensures that the relaxation of the dynamic constraint on new capacity does not exceed
* level of the investment in the same year.
*
*   .. math::
*      CAP\_NEW\_LO_{n,t,y} \leq CAP\_NEW_{n,t,y} \quad \forall \ t \ \in \ T^{INV}
*
***
NEW_CAPACITY_SOFT_CONSTRAINT_LO(node,inv_tec,year)$( soft_new_capacity_lo(node,inv_tec,year) )..
    CAP_NEW_LO(node,inv_tec,year) =L= CAP_NEW(node,inv_tec,year) ;

***
* .. _equation_activity_constraint_up:
*
* Equation ACTIVITY_CONSTRAINT_UP
* """""""""""""""""""""""""""""""
* This constraint gives dynamic upper bounds on the market penetration of a technology activity.
*
*  .. math::
*     \sum_{y^V \leq y,m} ACT_{n,t,y^V,y,m,h}
*         \leq & ~ initial\_activity\_up_{n,t,y,h}
*             \cdot \frac{ \Big( 1 + growth\_activity\_up_{n,t,y,h} \Big)^{|y|} - 1 }
*                        { growth\_activity\_up_{n,t,y,h} } \\
*             & + \bigg( \sum_{y^V \leq y-1,m} ACT_{n,t,y^V,y-1,m,h}
*                         + \sum_{m} historical\_activity_{n,t,y-1,m,h} \bigg) \\
*             & \hspace{2 cm} \cdot \Big( 1 + growth\_activity\_up_{n,t,y,h} \Big)^{|y|} \\
*             & + ACT\_UP_{n,t,y,h} \cdot \Bigg( \Big( 1 + soft\_activity\_up_{n,t,y,h} \Big)^{|y|} - 1 \Bigg)
*
***
ACTIVITY_CONSTRAINT_UP(node,tec,year,time)$( map_tec_time(node,tec,year,time)
        AND is_dynamic_activity_up(node,tec,year,time) )..
* actual activity (summed over modes)
    SUM((vintage,mode)$( map_tec_lifetime(node,tec,vintage,year) AND map_tec_mode(node,tec,year,mode) ),
            ACT(node,tec,vintage,year,mode,time) ) =L=
* initial activity (compounded over the duration of the period)
        initial_activity_up(node,tec,year,time) * (
            ( ( POWER( 1 + growth_activity_up(node,tec,year,time) , duration_period(year) ) - 1 )
                / growth_activity_up(node,tec,year,time) )$( growth_activity_up(node,tec,year,time) )
              + ( duration_period(year) )$( NOT growth_activity_up(node,tec,year,time) )
            )
* growth of 'capital stock' from previous period
        + SUM((year_all2)$( seq_period(year_all2,year) ),
            SUM((vintage,mode)$( map_tec_lifetime(node,tec,vintage,year_all2) AND map_tec_mode(node,tec,year_all2,mode)
                                 AND model_horizon(year_all2) ),
                        ACT(node,tec,vintage,year_all2,mode,time) )
                + SUM(mode, historical_activity(node,tec,year_all2,mode,time) )
                # placeholder for spillover across nodes, technologies, periods (other than immediate predecessor)
                )
            * POWER( 1 + growth_activity_up(node,tec,year,time) , duration_period(year) )
* 'soft' relaxation of dynamic constraints
        + ( ACT_UP(node,tec,year,time)
                * ( POWER( 1 + soft_activity_up(node,tec,year,time) , duration_period(year) ) - 1 )
            )$( soft_activity_up(node,tec,year,time) )
* optional relaxation for calibration and debugging
%SLACK_ACT_DYNAMIC_UP% + SLACK_ACT_DYNAMIC_UP(node,tec,year,time)
;

***
* .. _equation_activity_soft_constraint_up:
*
* Equation ACTIVITY_SOFT_CONSTRAINT_UP
* """"""""""""""""""""""""""""""""""""
* This constraint ensures that the relaxation of the dynamic activity constraint does not exceed the
* level of the activity.
*
*   .. math::
*      ACT\_UP_{n,t,y,h} \leq \sum_{y^V \leq y,m} ACT_{n^L,t,y^V,y,m,h}
*
***
ACTIVITY_SOFT_CONSTRAINT_UP(node,tec,year,time)$( soft_activity_up(node,tec,year,time) )..
    ACT_UP(node,tec,year,time) =L=
        SUM((vintage,mode)$( map_tec_lifetime(node,tec,vintage,year) AND map_tec_act(node,tec,year,mode,time) ),
            ACT(node,tec,vintage,year,mode,time) ) ;

***
* Equation ACTIVITY_CONSTRAINT_LO
* """""""""""""""""""""""""""""""
* This constraint gives dynamic lower bounds on the market penetration of a technology activity.
*
*  .. math::
*     \sum_{y^V \leq y,m} ACT_{n,t,y^V,y,m,h}
*         \geq & - initial\_activity\_lo_{n,t,y,h}
*             \cdot \frac{ \Big( 1 + growth\_activity\_lo_{n,t,y,h} \Big)^{|y|} - 1 }
*                        { growth\_activity\_lo_{n,t,y,h} } \\
*             & + \bigg( \sum_{y^V \leq y-1,m} ACT_{n,t,y^V,y-1,m,h}
*                         + \sum_{m} historical\_activity_{n,t,y-1,m,h} \bigg) \\
*             & \hspace{2 cm} \cdot \Big( 1 + growth\_activity\_lo_{n,t,y,h} \Big)^{|y|} \\
*             & - ACT\_LO_{n,t,y,h} \cdot \Bigg( \Big( 1 + soft\_activity\_lo_{n,t,y,h} \Big)^{|y|} - 1 \Bigg)
*
***
ACTIVITY_CONSTRAINT_LO(node,tec,year,time)$( map_tec_time(node,tec,year,time)
        AND is_dynamic_activity_lo(node,tec,year,time) )..
* actual activity (summed over modes)
    SUM((vintage,mode)$( map_tec_lifetime(node,tec,vintage,year) AND map_tec_mode(node,tec,year,mode) ),
            ACT(node,tec,vintage,year,mode,time) ) =G=
* initial activity (compounded over the duration of the period)
        - initial_activity_lo(node,tec,year,time) * (
            ( ( POWER( 1 + growth_activity_lo(node,tec,year,time) , duration_period(year) ) - 1 )
                / growth_activity_lo(node,tec,year,time) )$( growth_activity_lo(node,tec,year,time) )
              + ( duration_period(year) )$( NOT growth_activity_lo(node,tec,year,time) )
            )
* growth of 'capital stock' from previous period
        + SUM((year_all2)$( seq_period(year_all2,year) ),
            SUM((vintage,mode)$( map_tec_lifetime(node,tec,vintage,year_all2) AND map_tec_mode(node,tec,year_all2,mode)
                                 AND model_horizon(year_all2)),
                        ACT(node,tec,vintage,year_all2,mode,time) )
                + SUM(mode, historical_activity(node,tec,year_all2,mode,time) )
                # placeholder for spillover across nodes, technologies, periods (other than immediate predecessor)
                )
            * POWER( 1 + growth_activity_lo(node,tec,year,time) , duration_period(year) )
* 'soft' relaxation of dynamic constraints
        - ( ACT_LO(node,tec,year,time)
            * ( POWER( 1 + soft_activity_lo(node,tec,year,time) , duration_period(year) ) - 1 )
            )$( soft_activity_lo(node,tec,year,time) )
* optional relaxation for calibration and debugging
%SLACK_ACT_DYNAMIC_LO% - SLACK_ACT_DYNAMIC_LO(node,tec,year,time)
;

***
* .. _equation_activity_soft_constraint_lo:
*
* Equation ACTIVITY_SOFT_CONSTRAINT_LO
* """"""""""""""""""""""""""""""""""""
* This constraint ensures that the relaxation of the dynamic activity constraint does not exceed the
* level of the activity.
*
*   .. math::
*      ACT\_LO_{n,t,y,h} \leq \sum_{y^V \leq y,m} ACT_{n,t,y^V,y,m,h}
*
***
ACTIVITY_SOFT_CONSTRAINT_LO(node,tec,year,time)$( soft_activity_lo(node,tec,year,time) )..
    ACT_LO(node,tec,year,time) =L=
        SUM((vintage,mode)$( map_tec_lifetime(node,tec,vintage,year) AND map_tec_act(node,tec,year,mode,time) ),
            ACT(node,tec,vintage,year,mode,time) ) ;

*----------------------------------------------------------------------------------------------------------------------*
***
* .. _section_emission:
*
* Emission section
* ----------------
*
* Auxiliary variable for aggregate emissions
* ^^^^^^^^^^^^^^^^^^^^^^^^^^^^^^^^^^^^^^^^^^
*
* .. _equation_emission_equivalence:
*
* Equation EMISSION_EQUIVALENCE
* """""""""""""""""""""""""""""
* This constraint simplifies the notation of emissions aggregated over different technology types
* and the land-use model emulator. The formulation includes emissions from all sub-nodes :math:`n^L` of :math:`n`.
*
*   .. math::
*      EMISS_{n,e,\widehat{t},y} =
*          \sum_{n^L \in N(n)} \Bigg(
*              \sum_{t \in T(\widehat{t}),y^V \leq y,m,h }
*                  emission\_factor_{n^L,t,y^V,y,m,e} \cdot ACT_{n^L,t,y^V,y,m,h} \\
*              + \sum_{s} \ land\_emission_{n^L,s,y,e} \cdot LAND_{n^L,s,y}
*                   \text{ if } \widehat{t} \in \widehat{T}^{LAND} \Bigg)
*
***
EMISSION_EQUIVALENCE(node,emission,type_tec,year)..
    EMISS(node,emission,type_tec,year)
    =E=
    SUM(location$( map_node(node,location) ),
* emissions from technology activity
        SUM((tec,vintage,mode,time)$( cat_tec(type_tec,tec)
            AND map_tec_act(location,tec,year,mode,time) AND map_tec_lifetime(location,tec,vintage,year) ),
        emission_factor(location,tec,vintage,year,mode,emission) * ACT(location,tec,vintage,year,mode,time) )
* emissions from land use if 'type_tec' is included in the dynamic set 'type_tec_land'
        + SUM(land_scenario$( type_tec_land(type_tec) ),
            land_emission(location,land_scenario,year,emission) * LAND(location,land_scenario,year) )
      ) ;

***
* Bound on emissions
* ^^^^^^^^^^^^^^^^^^
*
* .. _emission_constraint:
*
* Equation EMISSION_CONSTRAINT
* """"""""""""""""""""""""""""
* This constraint enforces upper bounds on emissions (by emission type). For all bounds that include multiple periods,
* the parameter :math:`bound\_emission_{n,\widehat{e},\widehat{t},\widehat{y}}` is scaled to represent average annual
* emissions over all years included in the year-set :math:`\widehat{y}`.
*
* The formulation includes historical emissions and allows to model constraints ranging over both the model horizon
* and historical periods.
*
*   .. math::
*      \frac{
*          \sum_{y' \in Y(\widehat{y}), e \in E(\widehat{e})}
*              \begin{array}{l}
*                  duration\_period_{y'} \cdot emission\_scaling_{\widehat{e},e} \cdot \\
*                  \Big( EMISS_{n,e,\widehat{t},y'} + \sum_{m} historical\_emission_{n,e,\widehat{t},y'} \Big)
*              \end{array}
*          }
*        { \sum_{y' \in Y(\widehat{y})} duration\_period_{y'} }
*      \leq bound\_emission_{n,\widehat{e},\widehat{t},\widehat{y}}
*
***
EMISSION_CONSTRAINT(node,type_emission,type_tec,type_year)$is_bound_emission(node,type_emission,type_tec,type_year)..
    SUM( (year_all2,emission)$( cat_year(type_year,year_all2) AND cat_emission(type_emission,emission) ),
        duration_period(year_all2) * emission_scaling(type_emission,emission) *
            ( EMISS(node,emission,type_tec,year_all2)$( year(year_all2) )
                + historical_emission(node,emission,type_tec,year_all2) )
      )
    / SUM(year_all2$( cat_year(type_year,year_all2) ), duration_period(year_all2) )
    =L= bound_emission(node,type_emission,type_tec,type_year) ;

*----------------------------------------------------------------------------------------------------------------------*
***
* .. _section_landuse_emulator:
*
* Land-use model emulator section
* -------------------------------
*
* Bounds on total land use
* ^^^^^^^^^^^^^^^^^^^^^^^^
*
* .. _equation_land_constraint:
*
* Equation LAND_CONSTRAINT
* """"""""""""""""""""""""
* This constraint enforces a meaningful result of the land-use model emulator,
* in particular a bound on the total land used in |MESSAGEix|.
* The linear combination of land scenarios must be equal to 1.
*
*  .. math::
*     \sum_{s \in S} LAND_{n,s,y} = 1
*
***
LAND_CONSTRAINT(node,year)$( SUM(land_scenario$( map_land(node,land_scenario,year) ), 1 ) ) ..
    SUM(land_scenario$( map_land(node,land_scenario,year) ), LAND(node,land_scenario,year) ) =E= 1 ;

***
* Dynamic constraints on land use
* ^^^^^^^^^^^^^^^^^^^^^^^^^^^^^^^
* These constraints enforces upper and lower bounds on the change rate per land scenario.
*
* .. _equation_dynamic_land_scen_constraint_up:
*
* Equation DYNAMIC_LAND_SCEN_CONSTRAINT_UP
* """"""""""""""""""""""""""""""""""""""""
*
*  .. math::
*     LAND_{n,s,y}
*         \leq & initial\_land\_scen\_up_{n,s,y}
*             \cdot \frac{ \Big( 1 + growth\_land\_scen\_up_{n,s,y} \Big)^{|y|} - 1 }
*                        { growth\_land\_scen\_up_{n,s,y} } \\
*              & + \big( LAND_{n,s,y-1} + historical\_land_{n,s,y-1} \big)
*                  \cdot \Big( 1 + growth\_land\_scen\_up_{n,s,y} \Big)^{|y|}
*
***
DYNAMIC_LAND_SCEN_CONSTRAINT_UP(node,land_scenario,year)$( map_land(node,land_scenario,year)
        AND is_dynamic_land_scen_up(node,land_scenario,year) )..
* share of land scenario in
    LAND(node,land_scenario,year) =L=
* initial 'new' land used for that type (compounded over the duration of the period)
        initial_land_scen_up(node,land_scenario,year) * (
            ( ( POWER( 1 + growth_land_scen_up(node,land_scenario,year) , duration_period(year) ) - 1 )
                / growth_land_scen_up(node,land_scenario,year) )$( growth_land_scen_up(node,land_scenario,year) )
              + ( duration_period(year) )$( NOT growth_land_scen_up(node,land_scenario,year) )
            )
* expansion of land scenario from previous period
        + SUM((year_all2)$( seq_period(year_all2,year) ),
                ( LAND(node,land_scenario,year_all2)$( model_horizon(year_all2) )
                  + historical_land(node,land_scenario,year_all2) )
                * POWER( 1 + growth_land_scen_up(node,land_scenario,year) , duration_period(year) )
            )
* optional relaxation for calibration and debugging
%SLACK_LAND_SCEN_UP% + SLACK_LAND_SCEN_UP(node,land_scenario,year)
;

***
* .. _equation_dynamic_land_scen_constraint_lo:
*
* Equation DYNAMIC_LAND_SCEN_CONSTRAINT_LO
* """"""""""""""""""""""""""""""""""""""""
*
*  .. math::
*     LAND_{n,s,y}
*         \geq & - initial\_land\_scen\_lo_{n,s,y}
*             \cdot \frac{ \Big( 1 + growth\_land\_scen\_lo_{n,s,y} \Big)^{|y|} - 1 }
*                        { growth\_land\_scen\_lo_{n,s,y} } \\
*              & + \big( LAND_{n,s,y-1} + historical\_land_{n,s,y-1} \big)
*                  \cdot \Big( 1 + growth\_land\_scen\_lo_{n,s,y} \Big)^{|y|}
*
***
DYNAMIC_LAND_SCEN_CONSTRAINT_LO(node,land_scenario,year)$( map_land(node,land_scenario,year)
        AND is_dynamic_land_scen_lo(node,land_scenario,year) )..
* share of land scenario in
    LAND(node,land_scenario,year) =G=
* initial 'new' land used for that type (compounded over the duration of the period)
        - initial_land_scen_lo(node,land_scenario,year) * (
            ( ( POWER( 1 + growth_land_scen_lo(node,land_scenario,year) , duration_period(year) ) - 1 )
                / growth_land_scen_lo(node,land_scenario,year) )$( growth_land_scen_lo(node,land_scenario,year) )
              + ( duration_period(year) )$( NOT growth_land_scen_lo(node,land_scenario,year) )
            )
* reduction of land scenario from previous period
        + SUM((year_all2)$( seq_period(year_all2,year) ),
                ( LAND(node,land_scenario,year_all2)$( model_horizon(year_all2) )
                  + historical_land(node,land_scenario,year_all2) )
                * POWER( 1 + growth_land_scen_lo(node,land_scenario,year) , duration_period(year) )
            )
* optional relaxation for calibration and debugging
%SLACK_LAND_SCEN_LO% - SLACK_LAND_SCEN_LO(node,land_scenario,year)
;

***
* These constraints enforces upper and lower bounds on the change rate per land type
* determined as a linear combination of land use scenarios.
*
* .. _equation_dynamic_land_type_constraint_up:
*
* Equation DYNAMIC_LAND_TYPE_CONSTRAINT_UP
* """"""""""""""""""""""""""""""""""""""""
*
*  .. math::
*     \sum_{s \in S} land\_use_{n,s,y,u} &\cdot LAND_{n,s,y}
*         \leq initial\_land\_up_{n,y,u}
*             \cdot \frac{ \Big( 1 + growth\_land\_up_{n,y,u} \Big)^{|y|} - 1 }
*                        { growth\_land\_up_{n,y,u} } \\
*              & + \Big( \sum_{s \in S} \big( land\_use_{n,s,y-1,u}
*                          + dynamic\_land\_up_{n,s,y-1,u} \big) \\
*                            & \quad \quad \cdot \big( LAND_{n,s,y-1} + historical\_land_{n,s,y-1} \big) \Big) \\
*                            & \quad \cdot \Big( 1 + growth\_land\_up_{n,y,u} \Big)^{|y|}
*
***
DYNAMIC_LAND_TYPE_CONSTRAINT_UP(node,year,land_type)$( is_dynamic_land_up(node,year,land_type) )..
* amount of land assigned to specific type in current period
    SUM(land_scenario$( map_land(node,land_scenario,year) ),
        land_use(node,land_scenario,year,land_type) * LAND(node,land_scenario,year) ) =L=
* initial 'new' land used for that type (compounded over the duration of the period)
        initial_land_up(node,year,land_type) * (
            ( ( POWER( 1 + growth_land_up(node,year,land_type) , duration_period(year) ) - 1 )
                / growth_land_up(node,year,land_type) )$( growth_land_up(node,year,land_type) )
              + ( duration_period(year) )$( NOT growth_land_up(node,year,land_type) )
            )
* expansion of previously used land of this type from previous period and upper bound on land use transformation
        + SUM((year_all2)$( seq_period(year_all2,year) ),
            SUM(land_scenario$( map_land(node,land_scenario,year) ),
                ( land_use(node,land_scenario,year_all2,land_type)
                  + dynamic_land_up(node,land_scenario,year_all2,land_type) )
                * ( LAND(node,land_scenario,year_all2)$( model_horizon(year_all2) )
                    + historical_land(node,land_scenario,year_all2) )
                * POWER( 1 + growth_land_up(node,year,land_type) , duration_period(year) )
              )
          )
* optional relaxation for calibration and debugging
%SLACK_LAND_TYPE_UP% + SLACK_LAND_TYPE_UP(node,year,land_type)
;

***
* .. _equation_dynamic_land_type_constraint_lo:
*
* Equation DYNAMIC_LAND_TYPE_CONSTRAINT_LO
* """"""""""""""""""""""""""""""""""""""""
*
*  .. math::
*     \sum_{s \in S} land\_use_{n,s,y,u} &\cdot LAND_{n,s,y}
*         \geq - initial\_land\_lo_{n,y,u}
*             \cdot \frac{ \Big( 1 + growth\_land\_lo_{n,y,u} \Big)^{|y|} - 1 }
*                        { growth\_land\_lo_{n,y,u} } \\
*              & + \Big( \sum_{s \in S} \big( land\_use_{n,s,y-1,u}
*                          + dynamic\_land\_lo_{n,s,y-1,u} \big) \\
*                            & \quad \quad \cdot \big( LAND_{n,s,y-1} + historical\_land_{n,s,y-1} \big) \Big) \\
*                            & \quad \cdot \Big( 1 + growth\_land\_lo_{n,y,u} \Big)^{|y|}
*
***
DYNAMIC_LAND_TYPE_CONSTRAINT_LO(node,year,land_type)$( is_dynamic_land_lo(node,year,land_type) )..
* amount of land assigned to specific type in current period
    SUM(land_scenario$( map_land(node,land_scenario,year) ),
        land_use(node,land_scenario,year,land_type) * LAND(node,land_scenario,year) ) =G=
* initial 'new' land used for that type (compounded over the duration of the period)
        - initial_land_lo(node,year,land_type) * (
            ( ( POWER( 1 + growth_land_up(node,year,land_type) , duration_period(year) ) - 1 )
                / growth_land_lo(node,year,land_type) )$( growth_land_lo(node,year,land_type) )
              + ( duration_period(year) )$( NOT growth_land_lo(node,year,land_type) )
            )
* expansion of previously used land of this type from previous period and lower bound on land use transformation
        + SUM((year_all2)$( seq_period(year_all2,year) ),
            SUM(land_scenario$( map_land(node,land_scenario,year) ),
                ( land_use(node,land_scenario,year_all2,land_type)
                  + dynamic_land_lo(node,land_scenario,year_all2,land_type) )
                * ( LAND(node,land_scenario,year_all2)$( model_horizon(year_all2) )
                    + historical_land(node,land_scenario,year_all2) )
                * POWER( 1 + growth_land_lo(node,year,land_type) , duration_period(year) )
              )
          )
* optional relaxation for calibration and debugging
%SLACK_LAND_TYPE_LO% - SLACK_LAND_TYPE_LO(node,year,land_type)
;

*----------------------------------------------------------------------------------------------------------------------*
***
* .. _section_of_generic_relations:
*
* Section of generic relations (linear constraints)
* -------------------------------------------------
*
* This feature is intended for development and testing only - all new features should be implemented
* as specific new mathematical formulations and associated sets & parameters!
*
* Auxiliary variable for left-hand side
* ^^^^^^^^^^^^^^^^^^^^^^^^^^^^^^^^^^^^^
*
* .. _equation_relation_equivalence:
*
* Equation RELATION_EQUIVALENCE
* """""""""""""""""""""""""""""
*   .. math::
*      REL_{r,n,y} = \sum_{t} \Bigg(
*          & \ relation\_new\_capacity_{r,n,y,t} \cdot CAP\_NEW_{n,t,y} \\[4 pt]
*          & + relation\_total\_capacity_{r,n,y,t} \cdot \sum_{y^V \leq y} \ CAP_{n,t,y^V,y} \\
*          & + \sum_{n^L,y',m,h} \ relation\_activity_{r,n,y,n^L,t,y',m} \\
*          & \quad \quad \cdot \Big( \sum_{y^V \leq y'} ACT_{n^L,t,y^V,y',m,h}
*                              + historical\_activity_{n^L,t,y',m,h} \Big) \Bigg)
*
* The parameter :math:`historical\_new\_capacity_{r,n,y}` is not included here, because relations can only be active
* in periods included in the model horizon and there is no "writing" of capacity relation factors across periods.
***
RELATION_EQUIVALENCE(relation,node,year)..
    REL(relation,node,year)
        =E=
    SUM(tec,
        ( relation_new_capacity(relation,node,year,tec) * CAP_NEW(node,tec,year)
          + relation_total_capacity(relation,node,year,tec)
            * SUM(vintage$( map_tec_lifetime(node,tec,vintage,year) ), CAP(node,tec,vintage,year) )
          )$( inv_tec(tec) )
        + SUM((location,year_all2,mode,time)$( map_tec_act(location,tec,year_all2,mode,time) ),
            relation_activity(relation,node,year,location,tec,year_all2,mode)
            * ( SUM(vintage$( map_tec_lifetime(location,tec,vintage,year_all2) ),
                  ACT(location,tec,vintage,year_all2,mode,time) )
                  + historical_activity(location,tec,year_all2,mode,time) )
          )
      ) ;

***
* Upper and lower bounds on user-defined relations
* ^^^^^^^^^^^^^^^^^^^^^^^^^^^^^^^^^^^^^^^^^^^^^^^^
*
* .. _equation_relation_constraint_up:
*
* Equation RELATION_CONSTRAINT_UP
* """""""""""""""""""""""""""""""
*   .. math::
*      REL_{r,n,y} \leq relation\_upper_{r,n,y}
***
RELATION_CONSTRAINT_UP(relation,node,year)$( is_relation_upper(relation,node,year) )..
    REL(relation,node,year)
%SLACK_RELATION_BOUND_UP% - SLACK_RELATION_BOUND_UP(relation,node,year)
    =L= relation_upper(relation,node,year) ;

***
* .. _equation_relation_constraint_lo:
*
* Equation RELATION_CONSTRAINT_LO
* """""""""""""""""""""""""""""""
*   .. math::
*      REL_{r,n,y} \geq relation\_lower_{r,n,y}
***
RELATION_CONSTRAINT_LO(relation,node,year)$( is_relation_lower(relation,node,year) )..
    REL(relation,node,year)
%SLACK_RELATION_BOUND_LO% + SLACK_RELATION_BOUND_LO(relation,node,year)
    =G= relation_lower(relation,node,year) ;

*+++ Linear relations at sub-annual timeslice level
RELATION_EQUIVALENCE_TIME(relation,node,year,time)$( map_relation_time(relation,node,year,time) )..
    REL_TIME(relation,node,year,time)
        =E=
        SUM(tec,
        ( relation_new_capacity(relation,node,year,tec) * CAP_NEW(node,tec,year)
          + relation_total_capacity(relation,node,year,tec)
            * SUM(vintage$( map_tec_lifetime(node,tec,vintage,year) ), CAP(node,tec,vintage,year) )
          )$( inv_tec(tec) )
        + SUM( (location,year_all2,mode)$( map_relation_time(relation,location,year_all2,time) ),
            relation_activity_time(relation,node,year,location,tec,year_all2,mode,time)
            * ( SUM(vintage$( map_tec_lifetime(location,tec,vintage,year_all2) ),
                  ACT(location,tec,vintage,year_all2,mode,time) )
                  + historical_activity(location,tec,year_all2,mode,time) )
          )
      ) ;

*+++ Linear relations of sub-annual timeslice that is accounted at 'year' level
RELATION_EQUIVALENCE_YEAR(relation,node,year)$( sum (time, map_relation_year(relation,node,year,time) ) )..
    REL_TIME(relation,node,year,'year')
        =E=
        SUM(tec,
        ( relation_new_capacity(relation,node,year,tec) * CAP_NEW(node,tec,year)
          + relation_total_capacity(relation,node,year,tec)
            * SUM(vintage$( map_tec_lifetime(node,tec,vintage,year) ), CAP(node,tec,vintage,year) )
          )$( inv_tec(tec) )
        + SUM( (location,year_all2,mode,time) ,
            relation_activity_time(relation,node,year,location,tec,year_all2,mode,time)
            * ( SUM(vintage$( map_tec_lifetime(location,tec,vintage,year_all2) ),
                  ACT(location,tec,vintage,year_all2,mode,time) )
                  + historical_activity(location,tec,year_all2,mode,time) )
          )
      ) ;

RELATION_CONSTRAINT_UP_TIME(relation,node,year,time)$( is_relation_upper_time(relation,node,year,time) )..
    REL_TIME(relation,node,year,time)
%SLACK_RELATION_BOUND_UP_TIME% - SLACK_RELATION_BOUND_UP_TIME(relation,node,year,time)
    =L= relation_upper_time(relation,node,year,time) ;

RELATION_CONSTRAINT_LO_TIME(relation,node,year,time)$( is_relation_lower_time(relation,node,year,time) )..
    REL_TIME(relation,node,year,time)
%SLACK_RELATION_BOUND_LO_TIME% + SLACK_RELATION_BOUND_LO_TIME(relation,node,year,time)
    =G= relation_lower_time(relation,node,year,time) ;

*----------------------------------------------------------------------------------------------------------------------*
***
* .. _gams-storage:
*
* Storage section
* ---------------
*
* Storage technologies can be used to store a commodity (e.g., water, heat, electricity, etc.)
* and shift it over sub-annual time slices. The storage solution presented here has three
* distinctive parts: (i) Charger: a technology for charging a commodity to the storage container,
* for example, a pump in a pumped hydropower storage (PHS) plant. (ii) Discharger: a technology
* to convert the stored commodity to the output commodity, e.g., a turbine in PHS.
* (iii) Storage container: a device for storing a commodity over time, such as a water reservoir in PHS.
*
* .. figure:: ../../_static/storage.png
*
* Storage equations
* ^^^^^^^^^^^^^^^^^
* The content of storage device depends on three factors: charge or discharge in
* one time step (represented by `Equation STORAGE_CHANGE`_), the state of charge in the previous
* time step, and storage losses between two consecutive time steps.
*
* .. _equation_storage_change:
*
* Equation STORAGE_CHANGE
* """""""""""""""""""""""
* This equation shows the change in the content of the storage container in each
* sub-annual timestep. This change is based on the activity of charger and discharger
* technologies connected to that storage container. The notation :math:`S^{storage}`
* represents the mapping set `map_tec_storage` denoting charger-discharger
* technologies connected to a specific storage container in a specific node and
* storage level. Where:
*
* - :math:`t^{C}` is a charging technology and :math:`t^{D}` is the corresponding discharger.
* - :math:`h-1` is the time step prior to :math:`h`.
*
*   .. math::
*      STORAGE\_CHARGE_{n,t,l,c,y,h} =
*          \sum_{\substack{n^L,m,h-1 \\ y^V \leq y, (n,t^C,t,l,y) \sim S^{storage}}} output_{n^L,t^C,y^V,y,m,n,c,l,h-1,h}
*             \cdot & ACT_{n^L,t^C,y^V,y,m,h-1} \\
*          - \sum_{\substack{n^L,m,c,h-1 \\ y^V \leq y, (n,t^D,t,l,y) \sim S^{storage}}} input_{n^L,t^D,y^V,y,m,n,c,l,h-1,h}
*              \cdot ACT_{n^L,t^D,y^V,y,m,h-1} \quad \forall \ t \in T^{STOR}, & \forall \ l \in L^{STOR}
***
STORAGE_CHANGE(node,storage_tec,level_storage,commodity,year,time)$sum(tec, map_tec_storage(node,tec,storage_tec,level_storage,commodity) ) ..
* change in the content of storage in the examined timestep
    STORAGE_CHARGE(node,storage_tec,level_storage,commodity,year,time) =E=
* increase in the content of storage due to the activity of charging technologies
        SUM( (location,vintage,mode,tec,time2)$(
        map_tec_lifetime(node,tec,vintage,year)
        AND map_tec_storage(node,tec,storage_tec,level_storage,commodity) ),
            output(location,tec,vintage,year,mode,node,commodity,level_storage,time2,time)
*            * duration_time_rel(time,time2)
            * ACT(location,tec,vintage,year,mode,time) )
* decrease in the content of storage due to the activity of discharging technologies
        - SUM( (location,vintage,mode,tec,time2)$(
        map_tec_lifetime(node,tec,vintage,year)
        AND map_tec_storage(node,tec,storage_tec,level_storage,commodity) ),
            input(location,tec,vintage,year,mode,node,commodity,level_storage,time2,time)
*            * duration_time_rel(time,time2)
            * ACT(location,tec,vintage,year,mode,time) );

***
* .. _equation_storage_balance:
*
* Equation STORAGE_BALANCE
* """"""""""""""""""""""""
*
* This equation ensures the commodity balance of storage technologies,
* where the commodity is shifted between sub-annual timesteps within a model period.
* If the state of charge of storage is set exogenously in one timestep through :math:`storage\_initial_{n,t,l,y,h}` parameter,
* the content from the previous timestep is not carried over to this timestep.
*
*   .. math::
*      STORAGE_{n,t,l,y,h} \ = storage\_initial_{n,t,l,y,h} + STORAGE\_CHARGE_{n,t,l,y,h} + \\
*      STORAGE_{n,t,l,y,h-1} \cdot (1 - storage\_self\_discharge_{n,t,l,y,h-1}) \quad \forall \ t \in T^{STOR}, & \forall \ l \in L^{STOR}
***
STORAGE_BALANCE(node,storage_tec,level,commodity,year,time2)$ (
    SUM(tec, map_tec_storage(node,tec,storage_tec,level,commodity) )
<<<<<<< HEAD
    AND NOT storage_initial(node,storage_tec,level,commodity,year,time2)
)..
=======
*    AND NOT storage_initial(node,storage_tec,level,commodity,year,time2)
        )..
>>>>>>> faaec33d
* Showing the the state of charge of storage at each timestep
    STORAGE(node,storage_tec,level,commodity,year,time2) =E=
* change in the content of storage in the examined timestep
    + STORAGE_CHARGE(node,storage_tec,level,commodity,year,time2)
* storage content in the previous subannual timestep
    + SUM((lvl_temporal,time)$map_time_period(year,lvl_temporal,time,time2),
        STORAGE(node,storage_tec,level,commodity,year,time)
* considering storage self-discharge losses due to keeping the storage media between two subannual timesteps
        * (1 - storage_self_discharge(node,storage_tec,level,commodity,year,time) )
* initial content of storage in the examined timestep
*    + storage_initial(node,storage_tec,level,commodity,year,time2)
);

<<<<<<< HEAD
*$ontext
STORAGE_BALANCE_INIT(node,storage_tec,level,commodity,year,time)$ (
=======
STORAGE_BALANCE_INIT(node,storage_tec,level,commodity,year,time, time2)$ (
>>>>>>> faaec33d
    SUM(tec, map_tec_storage(node,tec,storage_tec,level,commodity) )
    AND SUM( lvl_temporal, map_time_period(year,lvl_temporal,time,time2) )
    AND storage_initial(node,storage_tec,level,commodity,year,time2) )..
* Showing the state of charge of storage at a timestep with an initial storage content
    STORAGE(node,storage_tec,level,commodity,year,time) =E=
* initial content of storage and change in the content of storage in the examined timestep
* (here the content from the previous time step is not carried over)
<<<<<<< HEAD
    storage_initial(node,storage_tec,level,commodity,year,time)
* BZ testing if storage initial can be a % of capacity of storage reservoir
*    * SUM(vintage$( map_tec_lifetime(node,storage_tec,vintage,year) ), CAP(node,storage_tec,vintage,year)  )
    + STORAGE_CHARGE(node,storage_tec,level,commodity,year,time) ;
$ontext
* BZ: new equation: if storage_initial, then the operation should maintain this initial value at the end of the cycle
STORAGE_EQUIVALENCE(node,storage_tec,level,commodity,year,time,time2)$ (
    SUM(tec, map_tec_storage(node,tec,storage_tec,level,commodity) )
    AND storage_initial(node,storage_tec,level,commodity,year,time2) )..
* Content of storage at the end of the cycle
        STORAGE(node,storage_tec,level,commodity,year,time) =E=
        SUM( (lvl_temporal)$map_time_period(year,lvl_temporal,time,time2),
              storage_initial(node,storage_tec,level,commodity,year,time2)
           * SUM(vintage$( map_tec_lifetime(node,storage_tec,vintage,year) ), CAP(node,storage_tec,vintage,year)  ) );
$offtext
=======
    STORAGE_INIT(node,storage_tec,level,commodity,year,time2);

* BZ: new equation: if storage_initial, then the operation should maintain this initial value at the end of the cycle
STORAGE_EQUIVALENCE(node,storage_tec,level,commodity,year,time)$ (
    SUM(tec, map_tec_storage(node,tec,storage_tec,level,commodity) )
    AND storage_initial(node,storage_tec,level,commodity,year,time) ) ..
* Content of storage at the end of the cycle
        STORAGE_INIT(node,storage_tec,level,commodity,year,time) =L=
        storage_initial(node,storage_tec,level,commodity,year,time)
        * SUM(vintage$( map_tec_lifetime(node,storage_tec,vintage,year) ), capacity_factor(node,storage_tec,vintage,year,time)
             * CAP(node,storage_tec,vintage,year) / duration_time(time)  ) ;

>>>>>>> faaec33d
* Connecting an input commodity to maintain the operation of storage container over time (optional)
STORAGE_INPUT(node,storage_tec,level,commodity,level_storage,commodity2,mode,year,time)$
    ( map_time_commodity_storage(node,storage_tec,level,commodity,mode,year,time) AND
      sum(tec, map_tec_storage(node,tec,storage_tec,level_storage,commodity2) ) )..

         STORAGE(node,storage_tec,level_storage,commodity2,year,time)
*+++ Proposal to relate ACT of dam to ACT of pump + initial storage, instead sum of SOC throughout the year
$ontext
        SUM( (tec,location,vintage,time2)$(
        map_tec_lifetime(node,tec,vintage,year)
        AND map_tec_storage(node,tec,storage_tec,level_storage,commodity2) ),
            output(location,tec,vintage,year,mode,node,commodity2,level_storage,time2,time)
*            * duration_time_rel(time,time2)
            * ACT(location,tec,vintage,year,mode,time) )
       + storage_initial(node,storage_tec,level,commodity2,year,time)
$offtext
       =E=
        SUM( (location,vintage,time2)$(map_tec_lifetime(node,storage_tec,vintage,year)$(
              input(location,storage_tec,vintage,year,mode,node,commodity,level,time2,time) ) ),
*              duration_time_rel(time,time2) *
              ACT(location,storage_tec,vintage,year,mode,time) )
;
*$offtext
*----------------------------------------------------------------------------------------------------------------------*
* model statements                                                                                                     *
*----------------------------------------------------------------------------------------------------------------------*

Model MESSAGE_LP / all / ;

MESSAGE_LP.holdfixed = 1 ;
MESSAGE_LP.optfile = 2 ;
MESSAGE_LP.optcr = 0 ;<|MERGE_RESOLUTION|>--- conflicted
+++ resolved
@@ -290,15 +290,8 @@
     STORAGE_CHANGE                  change in the state of charge of storage
     STORAGE_BALANCE                 balance of the state of charge of storage
     STORAGE_BALANCE_INIT            balance of the state of charge of storage at sub-annual time steps with initial storage content
-<<<<<<< HEAD
-    STORAGE_INPUT                   connecting an input commodity to maintain the activity of storage container (not stored commodity)
-*    STORAGE_EQUIVALENCE             equalizing the content of storage at the end of cycle to the initial content
-=======
     STORAGE_EQUIVALENCE             equalizing the content of storage at the end of cycle to the initial content
     STORAGE_INPUT                   connecting an input commodity to maintain the activity of storage container (not stored commodity)
-    STORAGE_EQUIVALENCE             equalizing the content of storage at the end of cycle to the initial content
-    STORAGE_INPUT                   connecting an input commodity to maintain the activity of storage container (not stored commodity)
->>>>>>> faaec33d
 *    EMISSION_EQUIVALENCE_TIME       time dependentauxiliary equation to simplify the notation of emissions
     RELATION_EQUIVALENCE_TIME       time dependent auxiliary equation to simplify the implementation of relations
     RELATION_EQUIVALENCE_YEAR       time dependent auxiliary equation to simplify the implementation of relations at year level
@@ -2257,13 +2250,8 @@
 ***
 STORAGE_BALANCE(node,storage_tec,level,commodity,year,time2)$ (
     SUM(tec, map_tec_storage(node,tec,storage_tec,level,commodity) )
-<<<<<<< HEAD
-    AND NOT storage_initial(node,storage_tec,level,commodity,year,time2)
-)..
-=======
 *    AND NOT storage_initial(node,storage_tec,level,commodity,year,time2)
         )..
->>>>>>> faaec33d
 * Showing the the state of charge of storage at each timestep
     STORAGE(node,storage_tec,level,commodity,year,time2) =E=
 * change in the content of storage in the examined timestep
@@ -2277,12 +2265,7 @@
 *    + storage_initial(node,storage_tec,level,commodity,year,time2)
 );
 
-<<<<<<< HEAD
-*$ontext
-STORAGE_BALANCE_INIT(node,storage_tec,level,commodity,year,time)$ (
-=======
 STORAGE_BALANCE_INIT(node,storage_tec,level,commodity,year,time, time2)$ (
->>>>>>> faaec33d
     SUM(tec, map_tec_storage(node,tec,storage_tec,level,commodity) )
     AND SUM( lvl_temporal, map_time_period(year,lvl_temporal,time,time2) )
     AND storage_initial(node,storage_tec,level,commodity,year,time2) )..
@@ -2290,23 +2273,6 @@
     STORAGE(node,storage_tec,level,commodity,year,time) =E=
 * initial content of storage and change in the content of storage in the examined timestep
 * (here the content from the previous time step is not carried over)
-<<<<<<< HEAD
-    storage_initial(node,storage_tec,level,commodity,year,time)
-* BZ testing if storage initial can be a % of capacity of storage reservoir
-*    * SUM(vintage$( map_tec_lifetime(node,storage_tec,vintage,year) ), CAP(node,storage_tec,vintage,year)  )
-    + STORAGE_CHARGE(node,storage_tec,level,commodity,year,time) ;
-$ontext
-* BZ: new equation: if storage_initial, then the operation should maintain this initial value at the end of the cycle
-STORAGE_EQUIVALENCE(node,storage_tec,level,commodity,year,time,time2)$ (
-    SUM(tec, map_tec_storage(node,tec,storage_tec,level,commodity) )
-    AND storage_initial(node,storage_tec,level,commodity,year,time2) )..
-* Content of storage at the end of the cycle
-        STORAGE(node,storage_tec,level,commodity,year,time) =E=
-        SUM( (lvl_temporal)$map_time_period(year,lvl_temporal,time,time2),
-              storage_initial(node,storage_tec,level,commodity,year,time2)
-           * SUM(vintage$( map_tec_lifetime(node,storage_tec,vintage,year) ), CAP(node,storage_tec,vintage,year)  ) );
-$offtext
-=======
     STORAGE_INIT(node,storage_tec,level,commodity,year,time2);
 
 * BZ: new equation: if storage_initial, then the operation should maintain this initial value at the end of the cycle
@@ -2319,7 +2285,6 @@
         * SUM(vintage$( map_tec_lifetime(node,storage_tec,vintage,year) ), capacity_factor(node,storage_tec,vintage,year,time)
              * CAP(node,storage_tec,vintage,year) / duration_time(time)  ) ;
 
->>>>>>> faaec33d
 * Connecting an input commodity to maintain the operation of storage container over time (optional)
 STORAGE_INPUT(node,storage_tec,level,commodity,level_storage,commodity2,mode,year,time)$
     ( map_time_commodity_storage(node,storage_tec,level,commodity,mode,year,time) AND
