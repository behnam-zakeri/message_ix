***
* Solve statement workflow
* ========================
*
* This part of the code includes the perfect-foresight, myopic and rolling-horizon model solve statements
* including the required accounting of investment costs beyond the model horizon.
***

if (%foresight% = 0,
***
* Perfect-foresight model
* ~~~~~~~~~~~~~~~~~~~~~~~
* For the perfect foresight version of |MESSAGEix|, include all years in the model horizon and solve the entire model.
* This is the standard option; the GAMS global variable ``%foresight%=0`` by default.
*
* .. math::
*    \min_x OBJ = \sum_{y \in Y} OBJ_y(x_y)
***

* reset year in case it was set by MACRO to include the base year before
    year(year_all) = no ;
* include all model periods in the optimization horizon (excluding historical periods prior to 'first_period')
    year(year_all)$( model_horizon(year_all) ) = yes ;

* write a status update to the log file, solve the model
    put_utility 'log' /'+++ Solve the perfect-foresight version of MESSAGEix +++ ' ;
    Solve MESSAGE_LP using LP minimizing OBJ ;

* write model status summary
    status('perfect_foresight','modelstat') = MESSAGE_LP.modelstat ;
    status('perfect_foresight','solvestat') = MESSAGE_LP.solvestat ;
    status('perfect_foresight','resUsd')    = MESSAGE_LP.resUsd ;
    status('perfect_foresight','objEst')    = MESSAGE_LP.objEst ;
    status('perfect_foresight','objVal')    = MESSAGE_LP.objVal ;

* write an error message if model did not solve to optimality
    IF( NOT ( MESSAGE_LP.modelstat = 1 OR MESSAGE_LP.modelstat = 8 ),
        put_utility 'log' /'+++ MESSAGEix did not solve to optimality - run is aborted, no output produced! +++ ' ;
        ABORT "MESSAGEix did not solve to optimality!"
    ) ;

* rescale the dual of the emission constraint to account that the constraint is defined on the average year, not total
EMISSION_CONSTRAINT.m(node,type_emission,type_tec,type_year)$(
        EMISSION_CONSTRAINT.m(node,type_emission,type_tec,type_year) ) =
    EMISSION_CONSTRAINT.m(node,type_emission,type_tec,type_year)
        / SUM(year$( cat_year(type_year,year) ), duration_period(year) )
        * SUM(year$( map_first_period(type_year,year) ), duration_period(year) / df_period(year) * df_year(year) );

* rescale the dual of the emission constraint to account that the constraint is defined on the average year, not total
    EMISSION_POOL_CONSTRAINT.m(node,type_emission,type_tec,year)$(
        EMISSION_POOL_CONSTRAINT.m(node,type_emission,type_tec,year) ) =
    EMISSION_POOL_CONSTRAINT.m(node,type_emission,type_tec,year) / df_year(year) ;

* assign auxiliary variables DEMAND and PRICE_COMMODITY for integration with MACRO and reporting
    DEMAND.l(node,commodity,level,year,time) = demand_fixed(node,commodity,level,year,time) ;
    PRICE_COMMODITY.l(node,commodity,level,year,time) =
        ( COMMODITY_BALANCE_GT.m(node,commodity,level,year,time) + COMMODITY_BALANCE_LT.m(node,commodity,level,year,time) )
            / df_period(year) ;

* assign auxiliary variables PRICE_EMISSION and PRICE_EMISSION_POOL for reporting
    PRICE_EMISSION.l(node,type_emission,type_tec,year)$( SUM(type_year$( cat_year(type_year,year) ), 1 ) ) =
        SMAX(type_year$( cat_year(type_year,year) ),
               - EMISSION_CONSTRAINT.m(node,type_emission,type_tec,type_year) )
            / df_year(year) ;
    PRICE_EMISSION.l(node,type_emission,type_tec,year)$(
        PRICE_EMISSION.l(node,type_emission,type_tec,year) = - inf ) = 0 ;

* rescale the dual of the emission constraint to account that the constraint is defined on the average year, not total
EMISSION_POOL_CONSTRAINT.m(node,type_emission,type_tec,year)$(
        EMISSION_POOL_CONSTRAINT.m(node,type_emission,type_tec,year) ) =
    EMISSION_POOL_CONSTRAINT.m(node,type_emission,type_tec,year) / df_period(year) * df_year(year) ;

    PRICE_EMISSION_POOL.l(node,type_emission,type_tec,year) =
<<<<<<< HEAD
               - EMISSION_POOL_CONSTRAINT.m(node,type_emission,type_tec,year) ;
=======
               - EMISSION_POOL_CONSTRAINT.m(node,type_emission,type_tec,year)
            / df_year(year) * duration_period(year);
>>>>>>> d32c35fa
    PRICE_EMISSION_POOL.l(node,type_emission,type_tec,year)$(
        PRICE_EMISSION_POOL.l(node,type_emission,type_tec,year) = - inf ) = 0 ;

%AUX_BOUNDS% AUX_ACT_BOUND_LO(node,tec,year_all,year_all2,mode,time)$( ACT.l(node,tec,year_all,year_all2,mode,time) < 0 AND
%AUX_BOUNDS%    ACT.l(node,tec,year_all,year_all2,mode,time) = -%AUX_BOUND_VALUE% ) = yes ;
%AUX_BOUNDS% AUX_ACT_BOUND_UP(node,tec,year_all,year_all2,mode,time)$( ACT.l(node,tec,year_all,year_all2,mode,time) > 0 AND
%AUX_BOUNDS%    ACT.l(node,tec,year_all,year_all2,mode,time) = %AUX_BOUND_VALUE% ) = yes ;

else
***
* Recursive-dynamic and myopic model
* ~~~~~~~~~~~~~~~~~~~~~~~~~~~~~~~~~~
* For the myopic and rolling-horizon models, loop over horizons and iteratively solve the model, keeping the decision
* variables from prior periods fixed.
* This option is selected by setting the GAMS global variable ``%foresight%`` to a value greater than 0,
* where the value represents the number of years that the model instance is considering when iterating over the periods
* of the optimization horizon.
*
* Loop over :math:`\hat{y} \in Y`, solving
*
* .. math::
*     \min_x \ OBJ = \sum_{y \in \hat{Y}(\hat{y})} OBJ_y(x_y) \\
*     \text{s.t. } x_{y'} = x_{y'}^* \quad \forall \ y' < y
*
* where :math:`\hat{Y}(\hat{y}) = \{y \in Y | \ |\hat{y}| - |y| < optimization\_horizon \}` and
* :math:`x_{y'}^*` is the optimal value of :math:`x_{y'}` in iteration :math:`|y'|` of the iterative loop.
*
* The advantage of this implementation is that there is no need to 'store' the optimal values of all decision
* variables in additional reporting parameters - the last model solve automatically includes the results over the
* entire model horizon and can be imported via the ixmp interface.
***

    year(year_all) = no ;

    LOOP(year_all$( model_horizon(year_all) ),

* include all past periods and future periods including the period where the %foresight% is reached
        year(year_all) = yes ;

* reset the investment cost scaling parameter
        year(year_all2)$( ORD(year_all2) > ORD(year_all)
            AND duration_period_sum(year_all,year_all2) < %foresight% ) = yes ;

* write a status update and time elapsed to the log file, solve the model
        put_utility 'log' /'+++ Solve the recursive-dynamic version of MESSAGEix - iteration ' year_all.tl:0 '  +++ ' ;
        $$INCLUDE includes/aux_computation_time.gms
        Solve MESSAGE_LP using LP minimizing OBJ ;

* write model status summary
        status(year_all,'modelstat') = MESSAGE_LP.modelstat ;
        status(year_all,'solvestat') = MESSAGE_LP.solvestat ;
        status(year_all,'resUsd')    = MESSAGE_LP.resUsd ;
        status(year_all,'objEst')    = MESSAGE_LP.objEst ;
        status(year_all,'objVal')    = MESSAGE_LP.objVal ;

* write an error message AND ABORT THE SOLVE LOOP if model did not solve to optimality
        IF( NOT ( MESSAGE_LP.modelstat = 1 OR MESSAGE_LP.modelstat = 8 ),
            put_utility 'log' /'+++ MESSAGEix did not solve to optimality - run is aborted, no output produced! +++ ' ;
            ABORT "MESSAGEix did not solve to optimality!"
        ) ;

* fix all variables of the current iteration period 'year_all' to the optimal levels
        EXT.fx(node,commodity,grade,year_all) =  EXT.l(node,commodity,grade,year_all) ;
        CAP_NEW.fx(node,tec,year_all) = CAP_NEW.l(node,tec,year_all) ;
        CAP.fx(node,tec,year_all2,year_all)$( map_period(year_all2,year_all) ) = CAP.l(node,tec,year_all,year_all2) ;
        ACT.fx(node,tec,year_all2,year_all,mode,time)$( map_period(year_all2,year_all) )
            = ACT.l(node,tec,year_all2,year_all,mode,time) ;
        CAP_NEW_UP.fx(node,tec,year_all) = CAP_NEW_UP.l(node,tec,year_all) ;
        CAP_NEW_LO.fx(node,tec,year_all) = CAP_NEW_LO.l(node,tec,year_all) ;
        ACT_UP.fx(node,tec,year_all,time) = ACT_UP.l(node,tec,year_all,time) ;
        ACT_LO.fx(node,tec,year_all,time) = ACT_LO.l(node,tec,year_all,time) ;

    ) ; # end of the recursive-dynamic loop

) ; # end of if statement for the selection betwen perfect-foresight or recursive-dynamic model

*----------------------------------------------------------------------------------------------------------------------*
* post-processing of trade costs and total costs                                                                       *
*----------------------------------------------------------------------------------------------------------------------*

* calculation of commodity import costs by node, commodity and year
import_cost(node2, commodity, year) =
          SUM( (node,tec,vintage,mode,level,time,time2)$( (NOT sameas(node,node2)) AND map_tec_act(node2,tec,year,mode,time2)
            AND map_tec_lifetime(node2,tec,vintage,year) AND map_commodity(node,commodity,level,year,time) ),
* import into node2 from other nodes
    input(node2,tec,vintage,year,mode,node,commodity,level,time2,time)
    * duration_time_rel(time,time2) * ACT.L(node2,tec,vintage,year,mode,time2)
    * PRICE_COMMODITY.l(node,commodity,level,year,time) )
;

* calculation of commodity export costs by node, commodity and year
export_cost(node2, commodity, year) =
          SUM( (node,tec,vintage,mode,level,time,time2)$( (NOT sameas(node,node2)) AND map_tec_act(node2,tec,year,mode,time2)
            AND map_tec_lifetime(node2,tec,vintage,year) AND map_commodity(node,commodity,level,year,time) ),
* export from node2 to other market
    output(node2,tec,vintage,year,mode,node,commodity,level,time2,time)
    * duration_time_rel(time,time2) * ACT.L(node2,tec,vintage,year,mode,time2)
    * PRICE_COMMODITY.l(node,commodity,level,year,time) )
;

* net commodity trade costs by node and year
trade_cost(node2, year) = SUM(commodity, import_cost(node2, commodity, year) - export_cost(node2, commodity, year)) ;

* total energy system costs excluding taxes by node and time (CAVEAT: lacking regional corrections due to emission trading)
COST_NODAL_NET.L(node, year)$(NOT macro_base_period(year)) = (
    COST_NODAL.L(node, year) + trade_cost(node, year)
* subtract emission taxes applied at any higher nodal level (via map_node set)
    - sum((type_emission,emission,type_tec,type_year,node2)$( emission_scaling(type_emission,emission)
            AND map_node(node2,node) AND cat_year(type_year,year) ),
        emission_scaling(type_emission,emission) * tax_emission(node2,type_emission,type_tec,type_year)
        * EMISS.L(node,emission,type_tec,year) )
) / 1000 ;<|MERGE_RESOLUTION|>--- conflicted
+++ resolved
@@ -71,12 +71,8 @@
     EMISSION_POOL_CONSTRAINT.m(node,type_emission,type_tec,year) / df_period(year) * df_year(year) ;
 
     PRICE_EMISSION_POOL.l(node,type_emission,type_tec,year) =
-<<<<<<< HEAD
-               - EMISSION_POOL_CONSTRAINT.m(node,type_emission,type_tec,year) ;
-=======
                - EMISSION_POOL_CONSTRAINT.m(node,type_emission,type_tec,year)
             / df_year(year) * duration_period(year);
->>>>>>> d32c35fa
     PRICE_EMISSION_POOL.l(node,type_emission,type_tec,year)$(
         PRICE_EMISSION_POOL.l(node,type_emission,type_tec,year) = - inf ) = 0 ;
 
